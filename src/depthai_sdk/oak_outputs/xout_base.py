from abc import ABC, abstractmethod
from queue import Empty, Queue
from typing import List, Callable, Optional

import depthai as dai

from depthai_sdk.oak_outputs.fps import FPS


class StreamXout:
    def __init__(self, id: int, out: dai.Node.Output, name: Optional[str] = None):
        self.stream = out
        if name is not None:
            self.name = f'{name}_{str(out.name)}'
        else:
            self.name = f"{str(id)}_{out.name}"


class ReplayStream(StreamXout):
    def __init__(self, name: str):
        self.name = name


class XoutBase(ABC):
<<<<<<< HEAD
    callback: Callable  # User defined callback. Called either after visualization (if vis=True) or after syncing.
    queue: Queue  # Queue to which synced Packets will be added. Main thread will get these
    _streams: List[str]  # Streams to listen for
    _visualizer: Visualizer
    _fps: FPS
    name: str  # Other Xouts will override this
    TYPE = "" # Readonly

=======
>>>>>>> d1cc2b57
    def __init__(self) -> None:
        self._streams = [xout.name for xout in self.xstreams()]
        self._visualizer = None
        self._visualizer_enabled = False
        self._packet_name = None
        self._fps = None
        self.queue = None
        self.callback = None

    def get_packet_name(self) -> str:
        if self._packet_name is None:
            self._packet_name = ";".join([xout.name for xout in self.xstreams()])
        return self._packet_name

    @abstractmethod
    def xstreams(self) -> List[StreamXout]:
        raise NotImplementedError()

    def setup_base(self, callback: Callable):
        # Gets called when initializing
        self.queue = Queue(maxsize=10)
        self.callback = callback

    def start_fps(self):
        self._fps = FPS()

    @abstractmethod
    def new_msg(self, name: str, msg) -> None:
        raise NotImplementedError()

    @abstractmethod
    def visualize(self, packet) -> None:
        raise NotImplementedError()

    def on_callback(self, packet) -> None:
        """
        Hook called when `callback` or `self.visualize` are used.
        """
        pass

    def on_record(self, packet) -> None:
        """
        Hook called when `record_path` is used.
        """
        pass

    # This approach is used as some functions (eg. imshow()) need to be called from
    # main thread, and calling them from callback thread wouldn't work.
    def check_queue(self, block=False) -> None:
        """
        Checks queue for any available messages. If available, call callback. Non-blocking by default.
        """
        try:
            packet = self.queue.get(block=block)

            if packet is not None:
                self._fps.next_iter()

                self.on_callback(packet)

                if self._visualizer_enabled:
                    try:
                        self._visualizer.frame_shape = packet.frame.shape
                    except AttributeError:
                        pass  # Not all packets have frame attribute

                    self.visualize(packet)
                else:
                    # User defined callback
                    self.callback(packet, self._visualizer)

                # Record after processing, so that user can modify the frame
                self.on_record(packet)

        except Empty:  # Queue empty
            pass

    def fourcc(self) -> str:
        if self.TYPE == 'MJPEG':
            return 'mjpeg'
        elif self.TYPE == 'H264':
            return 'h264'
        elif self.TYPE == 'H265':
            return 'hevc'
        elif self.TYPE == 'DEPTH':
            return 'y16'
        # TODO: add for mono, rgb, nv12, yuv...
        else:
            return None

    def isH265(self) -> bool:
        return self.TYPE == 'H265'

    def isH264(self) -> bool:
        return self.TYPE == 'H264'

    def isH26x(self) -> bool:
        return self.isH264() or self.isH265()

    def isMjpeg(self) -> bool:
        return self.TYPE == 'MJPEG'

    def isRaw(self) -> bool:
        return self.TYPE == 'RAW'

    def isDepth(self) -> bool:
        return self.TYPE == 'DEPTH'

    def isIMU(self):
        return self.TYPE == 'IMU'<|MERGE_RESOLUTION|>--- conflicted
+++ resolved
@@ -22,17 +22,6 @@
 
 
 class XoutBase(ABC):
-<<<<<<< HEAD
-    callback: Callable  # User defined callback. Called either after visualization (if vis=True) or after syncing.
-    queue: Queue  # Queue to which synced Packets will be added. Main thread will get these
-    _streams: List[str]  # Streams to listen for
-    _visualizer: Visualizer
-    _fps: FPS
-    name: str  # Other Xouts will override this
-    TYPE = "" # Readonly
-
-=======
->>>>>>> d1cc2b57
     def __init__(self) -> None:
         self._streams = [xout.name for xout in self.xstreams()]
         self._visualizer = None
