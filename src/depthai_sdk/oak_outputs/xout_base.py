--- conflicted
+++ resolved
@@ -22,19 +22,6 @@
 
 
 class XoutBase(ABC):
-<<<<<<< HEAD
-    callback: Callable  # User defined callback. Called either after visualization (if vis=True) or after syncing.
-    queue: Queue  # Queue to which synced Packets will be added. Main thread will get these
-    _streams: List[str]  # Streams to listen for
-    _visualizer: Visualizer
-    _fps: FPS
-    name: str  # Other Xouts will override this
-
-    def __init__(self) -> None:
-        self._streams = [xout.name for xout in self.xstreams()]
-        self._visualizer = None
-        self._packet_name = None
-=======
     def __init__(self) -> None:
         self._streams = [xout.name for xout in self.xstreams()]
         self._visualizer = None
@@ -43,7 +30,6 @@
         self._fps = None
         self.queue = None
         self.callback = None
->>>>>>> d1cc2b57
 
     def get_packet_name(self) -> str:
         if self._packet_name is None:
@@ -96,11 +82,7 @@
 
                 self.on_callback(packet)
 
-<<<<<<< HEAD
-                if self._visualizer:
-=======
                 if self._visualizer_enabled:
->>>>>>> d1cc2b57
                     try:
                         self._visualizer.frame_shape = packet.frame.shape
                     except AttributeError:
@@ -114,8 +96,5 @@
                 # Record after processing, so that user can modify the frame
                 self.on_record(packet)
 
-                # Record after processing, so that user can modify the frame
-                self.on_record(packet)
-
         except Empty:  # Queue empty
             pass