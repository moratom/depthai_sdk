--- conflicted
+++ resolved
@@ -53,18 +53,11 @@
         self.fps = fps
         super().__init__()
 
-<<<<<<< HEAD
-    def setup_visualize(self, visualizer: Visualizer, name: str = None):
+    def setup_visualize(self, visualizer: Visualizer,
+                        name: str = None,
+                        recording_path: Optional[str] = None):
         self._visualizer = visualizer
         self.name = name or self.name
-=======
-    def setup_visualize(self,
-                        scale: Union[None, float, Tuple[int, int]] = None,
-                        fps: bool = None,
-                        recording_path: str = None,
-                        ):
-        self._scale = scale
-        self._show_fps = fps
 
         if recording_path:
             _recording_path = recording_path.split('.')
@@ -80,9 +73,6 @@
                 print("Selected video format not supported, using mp4 instead.")
                 self._fourcc_codec_code = cv2.VideoWriter_fourcc(*'mp4v')
 
-        self._vis = True
->>>>>>> 636c81ae
-
     def visualize(self, packet: FramePacket) -> None:
         """
         Called from main thread if visualizer is not None
@@ -90,49 +80,31 @@
 
         self._visualizer.frame_shape = packet.frame.shape
 
-<<<<<<< HEAD
         if self._visualizer.config.output.show_fps:
             self._visualizer.add_text(
                 text=f'FPS: {self._fps.fps():.1f}',
                 position=TextPosition.TOP_LEFT
             )
-=======
-        if not self._frame_shape:
-            if self._scale:
-                if isinstance(self._scale, Tuple):
-                    self._frame_shape = self._scale
-                elif isinstance(self._scale, float):
-                    self._frame_shape = (
-                        int(packet.frame.shape[1] * self._scale),
-                        int(packet.frame.shape[0] * self._scale)
-                    )
-            else:
-                self._frame_shape = (packet.frame.shape[1], packet.frame.shape[0])
-
-        # Resize frame
-        if self._scale:
-            packet.frame = cv2.resize(packet.frame, self._frame_shape)  
-
-        if self._recording_path and not self._video_writer:
-            if len(self._frames_buffer) < self._FRAMES_TO_BUFFER:
-                self._frames_buffer.append(packet.frame)
-            else:
-                self._video_writer = cv2.VideoWriter(self._recording_path, self._fourcc_codec_code, self._fps.fps(), self._frame_shape)
-                # write all buffered frames
-                for frame in self._frames_buffer:
-                    self._video_writer.write(frame)
->>>>>>> 636c81ae
 
         if self.callback:  # Don't display frame, call the callback
             self.callback(packet, self._visualizer)
         else:
-<<<<<<< HEAD
-            self._visualizer.draw(packet.frame, self.name)
-=======
-            cv2.imshow(self.name, packet.frame)
-            if self._video_writer:
-                self._video_writer.write(packet.frame)
->>>>>>> 636c81ae
+            result = self._visualizer.draw(packet.frame, self.name)
+
+            # Record
+            if self._recording_path and not self._video_writer:
+                if len(self._frames_buffer) < self._FRAMES_TO_BUFFER:
+                    self._frames_buffer.append(packet.frame)
+                else:
+                    self._video_writer = cv2.VideoWriter(self._recording_path, self._fourcc_codec_code, self._fps.fps(),
+                                                         self._frame_shape)
+                    # write all buffered frames
+                    for frame in self._frames_buffer:
+                        self._video_writer.write(frame)
+            elif self._video_writer:
+                self._video_writer.write(result)
+
+
 
     def xstreams(self) -> List[StreamXout]:
         return [self.frames]
@@ -151,6 +123,7 @@
     def __del__(self):
         if self._video_writer:
             self._video_writer.release()
+
 
 class XoutMjpeg(XoutFrames):
     name: str = "MJPEG Stream"
