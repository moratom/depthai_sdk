from abc import abstractmethod
from typing import Dict, List, Any, Optional, Tuple, Union

import cv2
import depthai as dai
import numpy as np
from distinctipy import distinctipy

from depthai_sdk.classes.nn_results import Detections, ImgLandmarks, SemanticSegmentation
from depthai_sdk.classes.packets import (
    FramePacket,
    SpatialBbMappingPacket,
    DetectionPacket,
    TwoStagePacket,
    TrackerPacket,
    IMUPacket, DepthPacket, _Detection
)
from depthai_sdk.components.nn_helper import AspectRatioResizeMode
from depthai_sdk.oak_outputs.normalize_bb import NormalizeBoundingBox
from depthai_sdk.oak_outputs.syncing import SequenceNumSync
from depthai_sdk.oak_outputs.xout_base import XoutBase, StreamXout
from depthai_sdk.recorders.video_recorder import VideoRecorder
from depthai_sdk.recorders.video_writers import AvWriter
from depthai_sdk.visualize import Visualizer
from depthai_sdk.visualize.configs import StereoColor
from depthai_sdk.visualize.configs import TextPosition
from depthai_sdk.visualize.visualizer import Platform
from depthai_sdk.visualize.visualizer_helper import colorize_disparity, calc_disp_multiplier, draw_mappings, hex_to_bgr

"""
Xout classes are abstracting streaming messages to the host computer (via XLinkOut) and syncing those messages
on the host side before sending (synced) messages to message sinks (eg. visualizers, or loggers).
TODO:
- separate syncing logic from the class. XoutTwoStage should extend the XoutNnResults (currently can't as syncing logic is not separated)
"""


class XoutFrames(XoutBase):
    """
    Single message, no syncing required
    """

    def __init__(self, frames: StreamXout, fps: float = 30, frame_shape: Tuple[int, ...] = None):
        self.frames = frames
        self.name = frames.name

        self.fps = fps
        self._video_recorder = None
        self._is_recorder_enabled = None
        self._frame_shape = frame_shape

        super().__init__()

    def setup_visualize(self,
                        visualizer: Visualizer,
                        visualizer_enabled: bool,
                        name: str = None):
        self._visualizer = visualizer
        self._visualizer_enabled = visualizer_enabled
        self.name = name or self.name

    def setup_recorder(self,
                       recorder: VideoRecorder,
                       encoding: str = 'mp4v'):
        self._video_recorder = recorder
        # Enable encoding for the video recorder
        self._video_recorder[self.name].set_fourcc(encoding)

    def visualize(self, packet: FramePacket) -> None:
        """
        Called from main thread if visualizer is not None.
        """

        # Frame shape may be 1D, that means it's an encoded frame
        if self._visualizer.frame_shape is None or np.array(self._visualizer.frame_shape).ndim == 1:
            if self._frame_shape is not None:
                self._visualizer.frame_shape = self._frame_shape
            else:
                self._visualizer.frame_shape = packet.frame.shape

        if self._visualizer.config.output.show_fps:
            self._visualizer.add_text(
                text=f'FPS: {self._fps.fps():.1f}',
                position=TextPosition.TOP_LEFT
            )

        if self.callback:  # Don't display frame, call the callback
            self.callback(packet, self._visualizer)
        else:
            packet.frame = self._visualizer.draw(packet.frame)
            # Draw on the frame
            if self._visualizer.platform == Platform.PC:
                cv2.imshow(self.name, packet.frame)
            else:
                pass

    def on_record(self, packet) -> None:
        if self._video_recorder:
            # TODO not ideal to check it this way
            if isinstance(self._video_recorder[self.name], AvWriter):
                self._video_recorder.write(self.name, packet.imgFrame)
            else:
                self._video_recorder.write(self.name, packet.frame)
        # else:
        #     self._video_recorder.add_to_buffer(self.name, packet.frame)

    def xstreams(self) -> List[StreamXout]:
        return [self.frames]

    def new_msg(self, name: str, msg) -> None:
        if name not in self._streams:
            return

        if self.queue.full():
            self.queue.get()  # Get one, so queue isn't full

        packet = FramePacket(name, msg, msg.getCvFrame())

        self.queue.put(packet, block=False)

    def __del__(self):
        if self._video_recorder:
            self._video_recorder.close()


class XoutMjpeg(XoutFrames):
    name: str = "MJPEG Stream"

    def __init__(self, frames: StreamXout, color: bool, lossless: bool, fps: float, frame_shape: Tuple[int, ...]):
        super().__init__(frames)
        # We could use cv2.IMREAD_UNCHANGED, but it produces 3 planes (RGB) for mono frame instead of a single plane
        self.flag = cv2.IMREAD_COLOR if color else cv2.IMREAD_GRAYSCALE
        self.lossless = lossless
        self.fps = fps
        self._frame_shape = frame_shape

        if lossless and self._visualizer:
            raise ValueError('Visualizing Lossless MJPEG stream is not supported!')

    def decode_frame(self, packet: FramePacket) -> np.ndarray:
        return cv2.imdecode(packet.imgFrame.getData(), self.flag)

    def visualize(self, packet: FramePacket):
        packet.frame = self.decode_frame(packet)
        super().visualize(packet)


class XoutH26x(XoutFrames):
    name = "H26x Stream"

    def __init__(self,
                 frames: StreamXout,
                 color: bool,
                 profile: dai.VideoEncoderProperties.Profile,
                 fps: float,
                 frame_shape: Tuple[int, ...]):
        super().__init__(frames)
        self.color = color
        self.profile = profile
        self.fps = fps
        self._frame_shape = frame_shape
        fourcc = 'hevc' if profile == dai.VideoEncoderProperties.Profile.H265_MAIN else 'h264'

        import av
        self.codec = av.CodecContext.create(fourcc, "r")

    def decode_frame(self, packet: FramePacket):
        enc_packets = self.codec.parse(packet.imgFrame.getData())
        if len(enc_packets) == 0:
            return None

        frames = self.codec.decode(enc_packets[-1])
        if not frames:
            return None

        frame = frames[0].to_ndarray(format='bgr24')

        # If it's Mono, squeeze from 3 planes (height, width, 3) to single plane (height, width)
        if not self.color:
            frame = frame[:, :, 0]

        return frame

    def visualize(self, packet: FramePacket):
        decoded_frame = self.decode_frame(packet)
        if decoded_frame is None:
            return

        packet.frame = decoded_frame
        super().visualize(packet)


class XoutClickable:
    def __init__(self, decay_step: int = 30):
        super().__init__()
        self.buffer = None
        self.decay_step = decay_step

    def on_click_callback(self, event, x, y, flags, param) -> None:
        if event == cv2.EVENT_MOUSEMOVE:
            self.buffer = ([0, param[0][y, x], [x, y]])


class XoutDisparity(XoutFrames, XoutClickable):
    name: str = "Disparity"

    def __init__(self,
                 disparity_frames: StreamXout,
                 mono_frames: StreamXout,
                 max_disp: float,
                 fps: float,
                 colorize: StereoColor = None,
                 colormap: int = None,
                 use_wls_filter: bool = None,
                 wls_level: 'WLSLevel' = None,
                 wls_lambda: float = None,
                 wls_sigma: float = None):
        self.mono_frames = mono_frames

        self.multiplier = 255.0 / max_disp
        self.fps = fps

        self.colorize = colorize
        self.colormap = colormap

        self.use_wls_filter = use_wls_filter

        # Prefer to use WLS level if set, otherwise use lambda and sigma
        if wls_level and use_wls_filter:
            print(f'Using WLS level: {wls_level.name} (lambda: {wls_level.value[0]}, sigma: {wls_level.value[1]})')
            self.wls_lambda = wls_level.value[0]
            self.wls_sigma = wls_level.value[1]
        else:
            self.wls_lambda = wls_lambda
            self.wls_sigma = wls_sigma

        if self.use_wls_filter:
            self.wls_filter = cv2.ximgproc.createDisparityWLSFilterGeneric(False)

        self.msgs = dict()

        XoutFrames.__init__(self, frames=disparity_frames, fps=fps)
        XoutClickable.__init__(self, decay_step=int(self.fps))

    def visualize(self, packet: DepthPacket):
        frame = packet.frame
        disparity_frame = (frame * self.multiplier).astype(np.uint8)

        stereo_config = self._visualizer.config.stereo

        if self.use_wls_filter or stereo_config.wls_filter:
            self.wls_filter.setLambda(self.wls_lambda or stereo_config.wls_lambda)
            self.wls_filter.setSigmaColor(self.wls_sigma or stereo_config.wls_sigma)
            disparity_frame = self.wls_filter.filter(disparity_frame, packet.mono_frame.getCvFrame())

        colorize = self.colorize if self.colorize is not None else stereo_config.colorize
        colormap = self.colormap or stereo_config.colormap
        if colorize == StereoColor.GRAY:
            packet.frame = disparity_frame
        elif colorize == StereoColor.RGB:
            packet.frame = cv2.applyColorMap(disparity_frame, colormap or cv2.COLORMAP_JET)
        elif colorize == StereoColor.RGBD:
            packet.frame = cv2.applyColorMap(
                (disparity_frame * 0.5 + packet.mono_frame.getCvFrame() * 0.5).astype(np.uint8),
                colormap or cv2.COLORMAP_JET
            )

        if self._visualizer.config.output.clickable:
            cv2.namedWindow(self.name)
            cv2.setMouseCallback(self.name, self.on_click_callback, param=[disparity_frame])

            if self.buffer:
                x, y = self.buffer[2]
                self._visualizer.add_circle(coords=(x, y), radius=3, color=(255, 255, 255), thickness=-1)
                self._visualizer.add_text(
                    text=f'{self.buffer[1]}',
                    coords=(x, y - 10)
                )

        super().visualize(packet)

    def xstreams(self) -> List[StreamXout]:
        return [self.frames, self.mono_frames]

    def new_msg(self, name: str, msg: dai.Buffer) -> None:
        if name not in self._streams:
            return  # From Replay modules. TODO: better handling?

        # TODO: what if msg doesn't have sequence num?
        seq = str(msg.getSequenceNum())

        if seq not in self.msgs:
            self.msgs[seq] = dict()

        if name == self.frames.name:
            self.msgs[seq][name] = msg
        elif name == self.mono_frames.name:
            self.msgs[seq][name] = msg
        else:
            raise ValueError('Message from unknown stream name received by TwoStageSeqSync!')

        if len(self.msgs[seq]) == len(self.xstreams()):
            # Frames synced!
            if self.queue.full():
                self.queue.get()  # Get one, so queue isn't full

            packet = DepthPacket(
                self.get_packet_name(),
                self.msgs[seq][self.frames.name],
                self.msgs[seq][self.mono_frames.name],
            )
            self.queue.put(packet, block=False)

            newMsgs = {}
            for name, msg in self.msgs.items():
                if int(name) > int(seq):
                    newMsgs[name] = msg
            self.msgs = newMsgs


# TODO can we merge XoutDispariry and XoutDepth?
class XoutDepth(XoutFrames, XoutClickable):
    def __init__(self,
                 device: dai.Device,
                 frames: StreamXout,
                 fps: float,
                 mono_frames: StreamXout,
                 colorize: StereoColor = None,
                 colormap: int = None,
                 use_wls_filter: bool = None,
                 wls_level: 'WLSLevel' = None,
                 wls_lambda: float = None,
                 wls_sigma: float = None):
        self.mono_frames = mono_frames
        XoutFrames.__init__(self, frames=frames, fps=fps)
        XoutClickable.__init__(self, decay_step=int(self.fps))

        self.name = 'Depth'
        self.fps = fps
        self.device = device

        self.colorize = colorize
        self.colormap = colormap

        self.use_wls_filter = use_wls_filter

        # Prefer to use WLS level if set, otherwise use lambda and sigma
        if wls_level and use_wls_filter:
            print(f'Using WLS level: {wls_level.name} (lambda: {wls_level.value[0]}, sigma: {wls_level.value[1]})')
            self.wls_lambda = wls_level.value[0]
            self.wls_sigma = wls_level.value[1]
        else:
            self.wls_lambda = wls_lambda
            self.wls_sigma = wls_sigma

        self.wls_filter = None
        self.msgs = dict()

    def setup_visualize(self,
                        visualizer: Visualizer,
                        visualizer_enabled: bool,
                        name: str = None):
        super().setup_visualize(visualizer, visualizer_enabled, name)

        if self._visualizer.config.stereo.wls_filter or self.use_wls_filter:
            self.wls_filter = cv2.ximgproc.createDisparityWLSFilterGeneric(False)

    def visualize(self, packet: DepthPacket):
        depth_frame = packet.imgFrame.getFrame()

        stereo_config = self._visualizer.config.stereo

        if self.use_wls_filter or stereo_config.wls_filter:
            self.wls_filter.setLambda(stereo_config.wls_lambda)
            self.wls_filter.setSigmaColor(stereo_config.wls_sigma)
            depth_frame = self.wls_filter.filter(depth_frame, packet.mono_frame.getCvFrame())

        depth_frame_color = cv2.normalize(depth_frame, None, 256, 0, cv2.NORM_INF, cv2.CV_8UC3)
        depth_frame_color = cv2.equalizeHist(depth_frame_color)

        colorize = self.colorize or stereo_config.colorize
        colormap = self.colormap or stereo_config.colormap
        if colorize == StereoColor.GRAY:
            packet.frame = depth_frame_color
        elif colorize == StereoColor.RGB:
            packet.frame = cv2.applyColorMap(depth_frame_color, colormap or cv2.COLORMAP_JET)
        elif colorize == StereoColor.RGBD:
            packet.frame = cv2.applyColorMap(
                (depth_frame_color * 0.5 + packet.mono_frame.getCvFrame() * 0.5).astype(np.uint8),
                stereo_config.colormap or cv2.COLORMAP_JET
            )

        if self._visualizer.config.output.clickable:
            cv2.namedWindow(self.name)
            cv2.setMouseCallback(self.name, self.on_click_callback, param=[depth_frame])

            if self.buffer:
                x, y = self.buffer[2]
                self._visualizer.add_circle(coords=(x, y), radius=3, color=(255, 255, 255), thickness=-1)
                self._visualizer.add_text(
                    text=f'{self.buffer[1] / 10} cm',
                    coords=(x, y - 10)
                )

        super().visualize(packet)

    def xstreams(self) -> List[StreamXout]:
        return [self.frames, self.mono_frames]

    def new_msg(self, name: str, msg: dai.Buffer) -> None:
        if name not in self._streams:
            return  # From Replay modules. TODO: better handling?

        # TODO: what if msg doesn't have sequence num?
        seq = str(msg.getSequenceNum())

        if seq not in self.msgs:
            self.msgs[seq] = dict()

        if name == self.frames.name:
            self.msgs[seq][name] = msg
        elif name == self.mono_frames.name:
            self.msgs[seq][name] = msg
        else:
            raise ValueError('Message from unknown stream name received by TwoStageSeqSync!')

        if len(self.msgs[seq]) == len(self.xstreams()):
            # Frames synced!
            if self.queue.full():
                self.queue.get()  # Get one, so queue isn't full

            packet = DepthPacket(
                self.get_packet_name(),
                self.msgs[seq][self.frames.name],
                self.msgs[seq][self.mono_frames.name],
            )
            self.queue.put(packet, block=False)

            newMsgs = {}
            for name, msg in self.msgs.items():
                if int(name) > int(seq):
                    newMsgs[name] = msg
            self.msgs = newMsgs


class XoutSeqSync(XoutBase, SequenceNumSync):
    def xstreams(self) -> List[StreamXout]:
        return self.streams

    def __init__(self, streams: List[StreamXout]):
        self.streams = streams
        # Save StreamXout before initializing super()!
        XoutBase.__init__(self)
        SequenceNumSync.__init__(self, len(streams))
        self.msgs = dict()

    @abstractmethod
    def package(self, msgs: List):
        raise NotImplementedError('XoutSeqSync is an abstract class, you need to override package() method!')

    def new_msg(self, name: str, msg) -> None:
        # Ignore frames that we aren't listening for
        if name not in self._streams: return

        synced = self.sync(msg.getSequenceNum(), name, msg)
        if synced:
            self.package(synced)


class XoutNnResults(XoutSeqSync, XoutFrames):
    name: str = "Object Detection"

    def xstreams(self) -> List[StreamXout]:
        return [self.nn_results, self.frames]

    def __init__(self,
                 det_nn: 'NNComponent',
                 frames: StreamXout,
                 nn_results: StreamXout):
        self.det_nn = det_nn
        self.nn_results = nn_results

        # Multiple inheritance init
        XoutFrames.__init__(self, frames)
        XoutSeqSync.__init__(self, [frames, nn_results])
        # Save StreamXout before initializing super()!

        # TODO: add support for colors, generate new colors for each label that doesn't have colors
        self.labels = None
        if det_nn._labels:
            self.labels = []
            n_colors = [isinstance(label, str) for label in det_nn._labels].count(True)
            # np.array of (b,g,r), 0..1
            colors = np.array(distinctipy.get_colors(n_colors=n_colors, rng=123123, pastel_factor=0.5))[..., ::-1]
            colors = [distinctipy.get_rgb256(clr) for clr in colors]  # List of (b,g,r), 0..255
            for label in det_nn._labels:
                if isinstance(label, str):
                    text = label
                    color = colors.pop(0)  # Take last row
                elif isinstance(label, list):
                    text = label[0]
                    color = hex_to_bgr(label[1])
                else:
                    raise ValueError('Model JSON config error. Label map list can have either str or list!')

                self.labels.append((text, color))

        self.normalizer = NormalizeBoundingBox(det_nn._size, det_nn._ar_resize_mode)
        try:
            self._frame_shape = self.det_nn._input.node.getPreviewSize()
        except AttributeError:
            self._frame_shape = self.det_nn._input.stream_size  # Replay

        self._frame_shape = np.array(self._frame_shape)[::-1]

        self.segmentation_colormap = None

    def setup_visualize(self,
                        visualizer: Visualizer,
                        visualizer_enabled: bool,
                        name: str = None):
        super().setup_visualize(visualizer, visualizer_enabled, name)

    def on_callback(self, packet: Union[DetectionPacket, TrackerPacket]):
        if self._visualizer.frame_shape is None:
            if packet.frame.ndim == 1:
                self._visualizer.frame_shape = self._frame_shape
            else:
                self._visualizer.frame_shape = packet.frame.shape

        # Add detections to packet
        if isinstance(packet.img_detections, dai.ImgDetections) \
                or isinstance(packet.img_detections, dai.SpatialImgDetections) \
                or isinstance(packet.img_detections, Detections):
            for detection in packet.img_detections.detections:
                d = _Detection()
                d.img_detection = detection
                d.label = self.labels[detection.label][0] if self.labels else str(detection.label)
                d.color = self.labels[detection.label][1] if self.labels else (255, 255, 255)
                bbox = self.normalizer.normalize(
                    frame=np.zeros(self._visualizer.frame_shape, dtype=bool),
                    bbox=(detection.xmin, detection.ymin, detection.xmax, detection.ymax)
                )
                d.top_left = (int(bbox[0]), int(bbox[1]))
                d.bottom_right = (int(bbox[2]), int(bbox[3]))
                packet.detections.append(d)

            # Add detections to visualizer
            self._visualizer.add_detections(
                packet.img_detections.detections,
                self.normalizer,
                self.labels,
                is_spatial=packet._is_spatial_detection()
            )
        elif isinstance(packet.img_detections, ImgLandmarks):
            all_landmarks = packet.img_detections.landmarks
            all_landmarks_indices = packet.img_detections.landmarks_indices
            colors = packet.img_detections.colors
            for landmarks, indices in zip(all_landmarks, all_landmarks_indices):
                for i, landmark in enumerate(landmarks):
                    l = self.normalizer.normalize(frame=np.zeros(self._visualizer.frame_shape, dtype=bool),
                                                  bbox=landmark)
                    idx = indices[i]

                    self._visualizer.add_line(pt1=tuple(l[0]), pt2=tuple(l[1]), color=colors[idx], thickness=4)
                    self._visualizer.add_circle(coords=tuple(l[0]), radius=8, color=colors[idx], thickness=-1)
                    self._visualizer.add_circle(coords=tuple(l[1]), radius=8, color=colors[idx], thickness=-1)
        elif isinstance(packet.img_detections, SemanticSegmentation):
            # Generate colormap if not already generated
            if self.segmentation_colormap is None:
                n_classes = len(self.labels) if self.labels else 8
                self.segmentation_colormap = self._generate_colors(n_classes)

            mask = np.array(packet.img_detections.mask).astype(np.uint8)
            try:
                colorized_mask = np.array(self.segmentation_colormap)[mask]
            except IndexError:
                unique_classes = np.unique(mask)
                max_class = np.max(unique_classes)
                new_colors = self._generate_colors(max_class - len(self.segmentation_colormap) + 1)
                self.segmentation_colormap.extend(new_colors)

            bbox = None
            if self.normalizer.ar_resize_mode == AspectRatioResizeMode.LETTERBOX:
                bbox = self.normalizer.get_letterbox_bbox(packet.frame, normalize=True)
                input_h, input_w = self.normalizer.aspect_ratio
                resize_bbox = bbox[0] * input_w, bbox[1] * input_h, bbox[2] * input_w, bbox[3] * input_h
                resize_bbox = np.int0(resize_bbox)
            else:
                resize_bbox = self.normalizer.normalize(frame=np.zeros(self._visualizer.frame_shape, dtype=bool),
                                                        bbox=bbox or (0., 0., 1., 1.))

            x1, y1, x2, y2 = resize_bbox
            h, w = packet.frame.shape[:2]
            # Stretch mode
            if self.normalizer.ar_resize_mode == AspectRatioResizeMode.STRETCH:
                colorized_mask = cv2.resize(colorized_mask, (w, h))
            elif self.normalizer.ar_resize_mode == AspectRatioResizeMode.LETTERBOX:
                colorized_mask = cv2.resize(colorized_mask[y1:y2, x1:x2], (w, h))
            else:
                padded_mask = np.zeros((h, w, 3), dtype=np.uint8)
                resized_mask = cv2.resize(colorized_mask, (x2 - x1, y2 - y1))
                padded_mask[y1:y2, x1:x2] = resized_mask
                colorized_mask = padded_mask

            self._visualizer.add_mask(colorized_mask, alpha=0.5)

    def package(self, msgs: Dict):
        if self.queue.full():
            self.queue.get()  # Get one, so queue isn't full

        decode_fn = self.det_nn._decode_fn or (self.det_nn._handler.decode if self.det_nn._handler else None)
        packet = DetectionPacket(
            self.get_packet_name(),
            msgs[self.frames.name],
            msgs[self.nn_results.name] if decode_fn is None else decode_fn(msgs[self.nn_results.name])
        )

        self.queue.put(packet, block=False)

    def _generate_colors(self, n_colors, exclude=None):
        colors = distinctipy.get_colors(n_colors, exclude / 255 if exclude else None,
                                        rng=11, pastel_factor=0.3, n_attempts=100)
        rgb_colors = np.array(colors) * 255
        return rgb_colors.astype(np.uint8)


class XoutSpatialBbMappings(XoutSeqSync, XoutFrames):
    name: str = "Depth & Bounding Boxes"

    def __init__(self, device: dai.Device, frames: StreamXout, configs: StreamXout):
        self.frames = frames
        self.configs = configs
        self.device = device
        self.multiplier = 255 / 95.0
        self.factor = None

        XoutFrames.__init__(self, frames)
        XoutSeqSync.__init__(self, [frames, configs])

    def xstreams(self) -> List[StreamXout]:
        return [self.frames, self.configs]

    def visualize(self, packet: SpatialBbMappingPacket):
        if not self.factor:
            size = (packet.imgFrame.getWidth(), packet.imgFrame.getHeight())
            self.factor = calc_disp_multiplier(self.device, size)

        depth = np.array(packet.imgFrame.getFrame())
        with np.errstate(divide='ignore'):
            disp = (self.factor / depth).astype(np.uint8)

        packet.frame = colorize_disparity(disp, multiplier=self.multiplier)
        draw_mappings(packet)

        super().visualize(packet)

    def package(self, msgs: Dict):
        if self.queue.full():
            self.queue.get()  # Get one, so queue isn't full
        packet = SpatialBbMappingPacket(
            self.get_packet_name(),
            msgs[self.frames.name],
            msgs[self.configs.name],
        )
        self.queue.put(packet, block=False)


class XoutTracker(XoutNnResults):
    name: str = "Object Tracker"
    buffer_size: int = 10

    def __init__(self, det_nn, frames: StreamXout, tracklets: StreamXout):
        super().__init__(det_nn, frames, tracklets)
        self.buffer = []
        self.lost_counter = {}

    def on_callback(self, packet: Union[DetectionPacket, TrackerPacket]):
        try:
            if packet._is_spatial_detection():
                spatial_points = [packet._get_spatials(det.srcImgDetection)
                                  for det in
                                  packet.daiTracklets.tracklets]
            else:
                spatial_points = None
        except IndexError:
            spatial_points = None

        if self._visualizer.frame_shape is None:
            if packet.frame.ndim == 1:
                self._visualizer.frame_shape = self._frame_shape
            else:
                self._visualizer.frame_shape = packet.frame.shape

        blacklist = set()
        threshold = self._visualizer.config.tracking.deletion_lost_threshold
        for i, tracklet in enumerate(packet.daiTracklets.tracklets):
            if tracklet.status == dai.Tracklet.TrackingStatus.LOST:
                self.lost_counter[tracklet.id] += 1
            elif tracklet.status == dai.Tracklet.TrackingStatus.TRACKED:
                self.lost_counter[tracklet.id] = 0

            if tracklet.id in self.lost_counter and self.lost_counter[tracklet.id] >= threshold:
                blacklist.add(tracklet.id)

        filtered_tracklets = [tracklet for tracklet in packet.daiTracklets.tracklets if tracklet.id not in blacklist]
        self._visualizer.add_detections(filtered_tracklets,
                                        self.normalizer,
                                        self.labels,
                                        spatial_points=spatial_points)

        # Add to local storage
        self.buffer.append(packet)
        if self.buffer_size < len(self.buffer):
            self.buffer.pop(0)

        self._visualizer.add_trail(
            tracklets=[t for p in self.buffer for t in p.daiTracklets.tracklets if t.id not in blacklist],
            label_map=self.labels
        )

        # Add trail id
        h, w = packet.frame.shape[:2]
        for tracklet in filtered_tracklets:
            det = tracklet.srcImgDetection
            bbox = (w * det.xmin, h * det.ymin, w * det.xmax, h * det.ymax)
            bbox = tuple(map(int, bbox))
            self._visualizer.add_text(
                f'ID: {tracklet.id}',
                bbox=bbox,
                position=TextPosition.MID
            )

    def package(self, msgs: Dict):
        if self.queue.full():
            self.queue.get()  # Get one, so queue isn't full
        packet = TrackerPacket(
            self.get_packet_name(),
            msgs[self.frames.name],
            msgs[self.nn_results.name],
        )
        self.queue.put(packet, block=False)


class XoutNnH26x(XoutNnResults, XoutH26x):
    name: str = "H26x NN Results"
    # Streams
    frames: StreamXout
    nn_results: StreamXout

    def __init__(self,
                 det_nn: 'NNComponent',
                 frames: StreamXout,
                 nn_results: StreamXout,
                 color: bool,
                 profile: dai.VideoEncoderProperties.Profile,
                 fps: float,
                 frame_shape: Tuple[int, ...]):
        self.nn_results = nn_results

        XoutH26x.__init__(self, frames, color, profile, fps, frame_shape)
        XoutNnResults.__init__(self, det_nn, frames, nn_results)

    def xstreams(self) -> List[StreamXout]:
        return [self.frames, self.nn_results]

    def visualize(self, packet: FramePacket):
        decoded_frame = XoutH26x.decode_frame(self, packet)
        if decoded_frame is None:
            return

        packet.frame = decoded_frame
        XoutNnResults.visualize(self, packet)


class XoutNnMjpeg(XoutNnResults, XoutMjpeg):
    def __init__(self,
                 det_nn: 'NNComponent',
                 frames: StreamXout,
                 nn_results: StreamXout,
                 color: bool,
                 lossless: bool,
                 fps: float,
                 frame_shape: Tuple[int, ...]):
        self.nn_results = nn_results
        XoutMjpeg.__init__(self, frames, color, lossless, fps, frame_shape)
        XoutNnResults.__init__(self, det_nn, frames, nn_results)

    def visualize(self, packet: FramePacket):
        packet.frame = XoutMjpeg.decode_frame(self, packet)
        XoutNnResults.visualize(self, packet)

# class TimestampSycn(BaseSync):
#     """
#     Timestamp sync will sync all streams based on the timestamp
#     """
#     msgs: Dict[str, List[dai.Buffer]] = dict()  # List of messages
#
#     def newMsg(self, name: str, msg) -> None:
#         # Ignore frames that we aren't listening for
#         if name not in self.streams: return
#         # Return all latest msgs (not synced)
#         if name not in self.msgs: self.msgs[name] = []
#
#         self.msgs[name].append(msg)
#         msgsAvailableCnt = [0 < len(arr) for _, arr in self.msgs.items()].count(True)
#
#         if len(self.streams) == msgsAvailableCnt:
#             # We have at least 1 msg for each stream. Get the latest, remove all others.
#             ret = {}
#             for name, arr in self.msgs.items():
#                 # print(f'len(msgs[{name}])', len(self.msgs[name]))
#                 self.msgs[name] = self.msgs[name][-1:]  # Remove older msgs
#                 # print(f'After removing - len(msgs[{name}])', len(self.msgs[name]))
#                 ret[name] = arr[-1]
#
#             if self.queue.full():
#                 self.queue.get()  # Get one, so queue isn't full
#
#             # print(time.time(),' Putting msg batch into queue. queue size', self.queue.qsize(), 'self.msgs len')
#
#             self.queue.put(ret, block=False)


class XoutTwoStage(XoutNnResults):
    """
    Two stage syncing based on sequence number. Each frame produces ImgDetections msg that contains X detections.
    Each detection (if not on blacklist) will crop the original frame and forward it to the second (stage) NN for
    inferencing.
    """
    name: str = "TwoStage Detection"
    """
    msgs = {
        '1': TwoStageSyncPacket(),
        '2': TwoStageSyncPacket(), 
    }
    """

    def __init__(self,
                 det_nn: 'NNComponent',
                 second_nn: 'NNComponent',
                 frames: StreamXout,
                 det_out: StreamXout,
                 second_nn_out: StreamXout,
                 device: dai.Device,
                 input_queue_name: str):
        self.second_nn_out = second_nn_out
        # Save StreamXout before initializing super()!
        super().__init__(det_nn, frames, det_out)

        self.msgs: Dict[str, Dict[str, Any]] = dict()
        self.det_nn = det_nn
        self.second_nn = second_nn

        self.whitelist_labels: Optional[List[int]] = None
        self.scale_bb: Optional[Tuple[int, int]] = None

        conf = det_nn._multi_stage_config  # No types due to circular import...
        if conf is not None:
            self.labels = conf._labels
            self.scale_bb = conf.scale_bb

        self.device = device
        self.input_queue_name = input_queue_name
        self.input_queue = None
        self.input_cfg_queue = None

    def xstreams(self) -> List[StreamXout]:
        return [self.frames, self.nn_results, self.second_nn_out]

    # No need for `def visualize()` as `XoutNnResults.visualize()` does what we want

    def new_msg(self, name: str, msg: dai.Buffer) -> None:
        if name not in self._streams:
            return  # From Replay modules. TODO: better handling?

        # TODO: what if msg doesn't have sequence num?
        seq = str(msg.getSequenceNum())

        if seq not in self.msgs:
            self.msgs[seq] = dict()
            self.msgs[seq][self.second_nn_out.name] = []
            self.msgs[seq][self.nn_results.name] = None

        if name == self.second_nn_out.name:
<<<<<<< HEAD
            fn = self.second_nn._decode_fn
            if fn is not None:
                self.msgs[seq][name].append(fn(msg))
=======
            f = self.second_nn._decode_fn
            if f is not None:
                self.msgs[seq][name].append(f(msg))
>>>>>>> 63eed904
            else:
                self.msgs[seq][name].append(msg)

        elif name == self.nn_results.name:
<<<<<<< HEAD
            fn = self.det_nn._decode_fn
            if fn is not None:
                msg = fn(msg)
=======
            f = self.det_nn._decode_fn
            if f is not None:
                msg = f(msg)
>>>>>>> 63eed904

            self.add_detections(seq, msg)

            if self.input_queue_name:
                # We cannot create them in __init__ as device is not initialized yet
                if self.input_queue is None:
                    self.input_queue = self.device.getInputQueue(self.input_queue_name,
                                                                 maxSize=8,
                                                                 blocking=False)
                    self.input_cfg_queue = self.device.getInputQueue(self.input_queue_name + '_cfg',
                                                                     maxSize=8,
                                                                     blocking=False)

                for i, det in enumerate(msg.detections):
                    cfg = dai.ImageManipConfig()

                    if isinstance(det, dai.ImgDetection):
                        rect = (det.xmin, det.ymin, det.xmax, det.ymax)
                    else:
                        rect = det[0], det[1], det[2], det[3]

                    try:
                        angle = msg.angles[i]
                        if angle != 0.0:
                            rr = dai.RotatedRect()
                            rr.center.x = rect[0]
                            rr.center.y = rect[1]
                            rr.size.width = rect[2] - rect[0]
                            rr.size.height = rect[3] - rect[1]
                            rr.angle = angle
                            cfg.setCropRotatedRect(rr, normalizedCoords=True)
                        else:
                            cfg.setCropRect(rect)
                    except AttributeError:
                        cfg.setCropRect(rect)

                    cfg.setResize(*self.second_nn._size)

                    if i == 0:
                        try:
                            frame = self.msgs[seq][self.frames.name]
                        except KeyError:
                            continue

                        self.input_queue.send(frame)
                        cfg.setReusePreviousImage(True)

                    self.input_cfg_queue.send(cfg)

            # print(f'Added detection seq {seq}')
        elif name in self.frames.name:
            self.msgs[seq][name] = msg
            # print(f'Added frame seq {seq}')
        else:
            raise ValueError('Message from unknown stream name received by TwoStageSeqSync!')

        if self.synced(seq):
            # print('Synced', seq)
            # Frames synced!
            if self.queue.full():
                self.queue.get()  # Get one, so queue isn't full

            packet = TwoStagePacket(
                self.get_packet_name(),
                self.msgs[seq][self.frames.name],
                self.msgs[seq][self.nn_results.name],
                self.msgs[seq][self.second_nn_out.name],
                self.whitelist_labels
            )
            self.queue.put(packet, block=False)

            # Throws RuntimeError: dictionary changed size during iteration
            # for s in self.msgs:
            #     if int(s) <= int(seq):
            #         del self.msgs[s]

            new_msgs = {}
            for name, msg in self.msgs.items():
                if int(name) > int(seq):
                    new_msgs[name] = msg
            self.msgs = new_msgs

    def add_detections(self, seq: str, dets: dai.ImgDetections):
        # Used to match the scaled bounding boxes by the 2-stage NN script node
        self.msgs[seq][self.nn_results.name] = dets

        if isinstance(dets, dai.ImgDetections):
            if self.scale_bb is None:
                return  # No scaling required, ignore

            for det in dets.detections:
                # Skip resizing BBs if we have whitelist and the detection label is not on it
                if self.labels and det.label not in self.labels: continue
                det.xmin -= self.scale_bb[0] / 100
                det.ymin -= self.scale_bb[1] / 100
                det.xmax += self.scale_bb[0] / 100
                det.ymax += self.scale_bb[1] / 100

    def synced(self, seq: str) -> bool:
        """
        Messages are in sync if:
            - dets is not None
            - We have at least one ImgFrame
            - number of recognition msgs is sufficient
        """
        packet = self.msgs[seq]

        if self.frames.name not in packet:
            return False  # We don't have required ImgFrames

        if not packet[self.nn_results.name]:
            return False  # We don't have dai.ImgDetections

        if len(packet[self.second_nn_out.name]) < self.required_recognitions(seq):
            return False  # We don't have enough 2nd stage NN results

        # print('Synced!')
        return True

    def required_recognitions(self, seq: str) -> int:
        """
        Required recognition results for this packet, which depends on number of detections (and white-list labels)
        """
        dets: List[dai.ImgDetection] = self.msgs[seq][self.nn_results.name].detections
        if self.whitelist_labels:
            return len([det for det in dets if det.label in self.whitelist_labels])
        else:
            return len(dets)


class XoutIMU(XoutBase):
    name: str = 'IMU'

    def __init__(self, imu_xout: StreamXout):
        self.imu_out = imu_xout
        self.packets = []
        self.start_time = 0.0

        self.fig = None
        self.axes = None
        self.acceleration_lines = []
        self.gyroscope_lines = []

        self.acceleration_buffer = []
        self.gyroscope_buffer = []

        super().__init__()

    def setup_visualize(self,
                        visualizer: Visualizer,
                        visualizer_enabled: bool,
                        name: str = None, _=None):
        from matplotlib import pyplot as plt

        self._visualizer = visualizer
        self._visualizer_enabled = visualizer_enabled
        self.name = name or self.name

        self.fig, self.axes = plt.subplots(2, 1, figsize=(10, 10), constrained_layout=True)
        labels = ['x', 'y', 'z']

        for i in range(3):
            self.acceleration_lines.append(self.axes[0].plot([], [], label=f'Acceleration {labels[i]}')[0])
            self.axes[0].set_ylabel('Acceleration (m/s^2)')
            self.axes[0].set_xlabel('Time (s)')
            self.axes[0].legend()

        for i in range(3):
            self.gyroscope_lines.append(self.axes[1].plot([], [], label=f'Gyroscope {labels[i]}')[0])
            self.axes[1].set_ylabel('Gyroscope (rad/s)')
            self.axes[1].set_xlabel('Time (s)')
            self.axes[1].legend()

    def visualize(self, packet: IMUPacket):
        if self.start_time == 0.0:
            self.start_time = packet.data[0].acceleroMeter.timestamp.get()

        acceleration_x = [el.acceleroMeter.x for el in packet.data]
        acceleration_z = [el.acceleroMeter.y for el in packet.data]
        acceleration_y = [el.acceleroMeter.z for el in packet.data]

        t_acceleration = [(el.acceleroMeter.timestamp.get() - self.start_time).total_seconds() for el in packet.data]

        # Keep only last 100 values
        if len(self.acceleration_buffer) > 100:
            self.acceleration_buffer.pop(0)

        self.acceleration_buffer.append([t_acceleration, acceleration_x, acceleration_y, acceleration_z])

        gyroscope_x = [el.gyroscope.x for el in packet.data]
        gyroscope_y = [el.gyroscope.y for el in packet.data]
        gyroscope_z = [el.gyroscope.z for el in packet.data]

        t_gyroscope = [(el.gyroscope.timestamp.get() - self.start_time).total_seconds() for el in packet.data]

        # Keep only last 100 values
        if len(self.gyroscope_buffer) > 100:
            self.gyroscope_buffer.pop(0)

        self.gyroscope_buffer.append([t_gyroscope, gyroscope_x, gyroscope_y, gyroscope_z])

        # Plot acceleration
        for i in range(3):
            self.acceleration_lines[i].set_xdata([el[0] for el in self.acceleration_buffer])
            self.acceleration_lines[i].set_ydata([el[i + 1] for el in self.acceleration_buffer])

        self.axes[0].set_xlim(self.acceleration_buffer[0][0][0], t_acceleration[-1])
        self.axes[0].set_ylim(-20, 20)

        # Plot gyroscope
        for i in range(3):
            self.gyroscope_lines[i].set_xdata([el[0] for el in self.gyroscope_buffer])
            self.gyroscope_lines[i].set_ydata([el[i + 1] for el in self.gyroscope_buffer])

        self.axes[1].set_xlim(self.gyroscope_buffer[0][0][0], t_acceleration[-1])
        self.axes[1].set_ylim(-20, 20)

        self.fig.canvas.draw()

        # Convert plot to numpy array
        img = np.fromstring(self.fig.canvas.tostring_rgb(), dtype=np.uint8, sep='')
        img = img.reshape(self.fig.canvas.get_width_height()[::-1] + (3,))
        img = cv2.cvtColor(img, cv2.COLOR_RGB2BGR)

        packet.frame = img

        if self.callback:  # Don't display frame, call the callback
            self.callback(packet)
        else:
            packet.frame = self._visualizer.draw(packet.frame)
            cv2.imshow(self.name, packet.frame)

    def xstreams(self) -> List[StreamXout]:
        return [self.imu_out]

    def new_msg(self, name: str, msg: dai.IMUData) -> None:
        if name not in self._streams:
            return

        if self.queue.full():
            self.queue.get()  # Get one, so queue isn't full

        packet = IMUPacket(msg.packets)

        self.queue.put(packet, block=False)<|MERGE_RESOLUTION|>--- conflicted
+++ resolved
@@ -15,7 +15,6 @@
     TrackerPacket,
     IMUPacket, DepthPacket, _Detection
 )
-from depthai_sdk.components.nn_helper import AspectRatioResizeMode
 from depthai_sdk.oak_outputs.normalize_bb import NormalizeBoundingBox
 from depthai_sdk.oak_outputs.syncing import SequenceNumSync
 from depthai_sdk.oak_outputs.xout_base import XoutBase, StreamXout
@@ -146,8 +145,6 @@
 
 
 class XoutH26x(XoutFrames):
-    name = "H26x Stream"
-
     def __init__(self,
                  frames: StreamXout,
                  color: bool,
@@ -155,6 +152,7 @@
                  fps: float,
                  frame_shape: Tuple[int, ...]):
         super().__init__(frames)
+        self.name = 'H26x Stream'
         self.color = color
         self.profile = profile
         self.fps = fps
@@ -468,8 +466,6 @@
 
 
 class XoutNnResults(XoutSeqSync, XoutFrames):
-    name: str = "Object Detection"
-
     def xstreams(self) -> List[StreamXout]:
         return [self.nn_results, self.frames]
 
@@ -480,13 +476,13 @@
         self.det_nn = det_nn
         self.nn_results = nn_results
 
-        # Multiple inheritance init
         XoutFrames.__init__(self, frames)
         XoutSeqSync.__init__(self, [frames, nn_results])
-        # Save StreamXout before initializing super()!
+
+        self.name = 'NN results'
+        self.labels = None
 
         # TODO: add support for colors, generate new colors for each label that doesn't have colors
-        self.labels = None
         if det_nn._labels:
             self.labels = []
             n_colors = [isinstance(label, str) for label in det_nn._labels].count(True)
@@ -626,17 +622,17 @@
 
 
 class XoutSpatialBbMappings(XoutSeqSync, XoutFrames):
-    name: str = "Depth & Bounding Boxes"
-
     def __init__(self, device: dai.Device, frames: StreamXout, configs: StreamXout):
         self.frames = frames
         self.configs = configs
+
+        XoutFrames.__init__(self, frames)
+        XoutSeqSync.__init__(self, [frames, configs])
+
         self.device = device
         self.multiplier = 255 / 95.0
         self.factor = None
-
-        XoutFrames.__init__(self, frames)
-        XoutSeqSync.__init__(self, [frames, configs])
+        self.name = 'Depth & Bounding Boxes'
 
     def xstreams(self) -> List[StreamXout]:
         return [self.frames, self.configs]
@@ -667,12 +663,12 @@
 
 
 class XoutTracker(XoutNnResults):
-    name: str = "Object Tracker"
     buffer_size: int = 10
 
     def __init__(self, det_nn, frames: StreamXout, tracklets: StreamXout):
         super().__init__(det_nn, frames, tracklets)
         self.buffer = []
+        self.name = 'Object Tracker'
         self.lost_counter = {}
 
     def on_callback(self, packet: Union[DetectionPacket, TrackerPacket]):
@@ -828,7 +824,6 @@
     Each detection (if not on blacklist) will crop the original frame and forward it to the second (stage) NN for
     inferencing.
     """
-    name: str = "TwoStage Detection"
     """
     msgs = {
         '1': TwoStageSyncPacket(),
@@ -851,6 +846,7 @@
         self.msgs: Dict[str, Dict[str, Any]] = dict()
         self.det_nn = det_nn
         self.second_nn = second_nn
+        self.name = 'Two-stage detection'
 
         self.whitelist_labels: Optional[List[int]] = None
         self.scale_bb: Optional[Tuple[int, int]] = None
@@ -883,28 +879,16 @@
             self.msgs[seq][self.nn_results.name] = None
 
         if name == self.second_nn_out.name:
-<<<<<<< HEAD
             fn = self.second_nn._decode_fn
             if fn is not None:
                 self.msgs[seq][name].append(fn(msg))
-=======
-            f = self.second_nn._decode_fn
-            if f is not None:
-                self.msgs[seq][name].append(f(msg))
->>>>>>> 63eed904
             else:
                 self.msgs[seq][name].append(msg)
 
         elif name == self.nn_results.name:
-<<<<<<< HEAD
             fn = self.det_nn._decode_fn
             if fn is not None:
                 msg = fn(msg)
-=======
-            f = self.det_nn._decode_fn
-            if f is not None:
-                msg = f(msg)
->>>>>>> 63eed904
 
             self.add_detections(seq, msg)
 
@@ -1036,8 +1020,6 @@
 
 
 class XoutIMU(XoutBase):
-    name: str = 'IMU'
-
     def __init__(self, imu_xout: StreamXout):
         self.imu_out = imu_xout
         self.packets = []
@@ -1052,6 +1034,7 @@
         self.gyroscope_buffer = []
 
         super().__init__()
+        self.name = 'IMU'
 
     def setup_visualize(self,
                         visualizer: Visualizer,
