--- conflicted
+++ resolved
@@ -8,14 +8,15 @@
 from distinctipy import distinctipy
 
 from .xout_base import XoutBase, StreamXout
-<<<<<<< HEAD
-from ..classes.packets import FramePacket, SpatialBbMappingPacket, DetectionPacket, TwoStagePacket, TrackerPacket, \
+from ..classes.packets import (
+    FramePacket,
+    SpatialBbMappingPacket,
+    DetectionPacket,
+    TwoStagePacket,
+    TrackerPacket,
     IMUPacket
-from .visualizer_helper import Visualizer, FPS, colorizeDisparity, calc_disp_multiplier, drawMappings, drawDetections, \
-=======
-from ..classes.packets import FramePacket, SpatialBbMappingPacket, DetectionPacket, TwoStagePacket, TrackerPacket
+)
 from .visualizer_helper import Visualizer, colorizeDisparity, calc_disp_multiplier, drawMappings, drawDetections, \
->>>>>>> a28de886
     hex_to_bgr, drawBreadcrumbTrail, drawTrackletId
 
 from .normalize_bb import NormalizeBoundingBox
@@ -89,14 +90,10 @@
 
 class XoutMjpeg(XoutFrames):
     name: str = "MJPEG Stream"
-<<<<<<< HEAD
-
-    def __init__(self, frames: StreamXout, color: bool, lossless: bool):
-=======
     lossless: bool
     fps: float
+
     def __init__(self, frames: StreamXout, color: bool, lossless: bool, fps: float):
->>>>>>> a28de886
         super().__init__(frames)
         # We could use cv2.IMREAD_UNCHANGED, but it produces 3 planes (RGB) for mono frame instead of a single plane
         self.flag = cv2.IMREAD_COLOR if color else cv2.IMREAD_GRAYSCALE
@@ -114,14 +111,10 @@
 class XoutH26x(XoutFrames):
     name = "H26x Stream"
     color: bool
-<<<<<<< HEAD
-
-    def __init__(self, frames: StreamXout, color: bool, profile: dai.VideoEncoderProperties.Profile):
-=======
     fps: float
     profile: dai.VideoEncoderProperties.Profile
+
     def __init__(self, frames: StreamXout, color: bool, profile: dai.VideoEncoderProperties.Profile, fps: float):
->>>>>>> a28de886
         super().__init__(frames)
         self.color = color
         self.profile = profile
@@ -149,13 +142,9 @@
 class XoutDisparity(XoutFrames):
     name: str = "Disparity"
     multiplier: float
-<<<<<<< HEAD
-
-    def __init__(self, frames: StreamXout, max_disp: float):
-=======
     fps: float
+
     def __init__(self, frames: StreamXout, max_disp: float, fps: float):
->>>>>>> a28de886
         super().__init__(frames)
         self.multiplier = 255.0 / max_disp
         self.fps = fps
@@ -168,12 +157,8 @@
 class XoutDepth(XoutFrames):
     name: str = "Depth"
     factor: float = None
-<<<<<<< HEAD
-
-    def __init__(self, device: dai.Device, frames: StreamXout):
-=======
+
     def __init__(self, device: dai.Device, frames: StreamXout, fps: float):
->>>>>>> a28de886
         super().__init__(frames)
         self.fps = fps
         self.device = device
