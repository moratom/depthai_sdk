--- conflicted
+++ resolved
@@ -15,8 +15,7 @@
 from depthai_sdk.recorders.video_writers.utils import create_writer_dir
 
 
-<<<<<<< HEAD
-class VideoWriter(AbstractWriter):
+class VideoWriter(BaseWriter):
     """
     Writes raw streams to mp4 using cv2.VideoWriter.
     """
@@ -31,17 +30,9 @@
             fourcc: FourCC code of the codec used to compress the frames.
             fps: Frames per second.
         """
-        self.file = None
-        self._path = create_writer_dir(path, name, 'mp4')
-        if not self._path.endswith('.mp4'):
-            self._path = self._path[:-4] + '.mp4'
 
-=======
-class VideoWriter(BaseWriter):
-    def __init__(self, path: Path, name: str, fourcc: str, fps: float):  # TODO: fourcc is not used
         super().__init__(path, name)
 
->>>>>>> 5504c6d4
         self._fourcc = None
         self._w, self._h = None, None
         self._fps = fps
@@ -52,30 +43,11 @@
     def __exit__(self, exc_type, exc_val, exc_tb):
         self.close()
 
-<<<<<<< HEAD
-    def init_buffer(self, max_seconds: int) -> None:
-        """
-        Initialize the buffer to store the frames before writing them to the file.
-
-        Args:
-            max_seconds: Maximum number of seconds to store in the buffer.
-        """
-=======
     def init_buffer(self, name: str, max_seconds: int):
->>>>>>> 5504c6d4
         if max_seconds > 0:
             self._buffers[name] = deque(maxlen=int(max_seconds * self._fps))
             self._is_buffer_enabled = True
 
-<<<<<<< HEAD
-    def _create_file(self, frame: Union[dai.ImgFrame, np.ndarray]) -> None:
-        """
-        Create the file based on the frame size and the codec.
-
-        Args:
-            frame: Frame to get the size from.
-        """
-=======
     def set_fourcc(self, fourcc: str):
         self._fourcc = fourcc
 
@@ -94,7 +66,6 @@
         self._create_file(path_to_file, frame)
 
     def _create_file(self, path_to_file: str, frame: Union[dai.ImgFrame, np.ndarray]):
->>>>>>> 5504c6d4
         if isinstance(frame, np.ndarray):
             self._h, self._w = frame.shape[:2]
         else:
@@ -104,7 +75,6 @@
         if isinstance(frame, np.ndarray):
             c = 1 if frame.ndim == 2 else frame.shape[2]
 
-<<<<<<< HEAD
         self._fourcc = 'mp4v'
         self.file = cv2.VideoWriter(self._path,
                                     cv2.VideoWriter_fourcc(*self._fourcc),
@@ -112,53 +82,16 @@
                                     (self._w, self._h),
                                     isColor=c != 1)
 
+    def write(self, frame: Union[dai.ImgFrame, np.ndarray]):
+        if self._file is None:
+            self.create_file(subfolder='', frame=frame)
+
+        self._file.write(frame if isinstance(frame, np.ndarray) else frame.getCvFrame())
+
     def close(self) -> None:
         """
         Close the file if it is open.
         """
         if self.file:
             self.file.release()
-
-    def add_to_buffer(self, frame: Union[dai.ImgFrame, np.ndarray]) -> None:
-        """
-        Add a frame to the buffer if it is enabled.
-
-        Args:
-            frame: Frame to add to the buffer.
-        """
-        if not self._is_buffer_enabled:
-            return
-
-        if len(self._buffer) == self._buffer.maxlen:
-            self._buffer.pop()
-
-        self._buffer.append(frame)
-
-    def write(self, frame: Union[dai.ImgFrame, np.ndarray]) -> None:
-        """
-        Write a frame to the file. If buffer is enabled, it will be added to the buffer.
-
-        Args:
-            frame: Frame to write to the file.
-        """
-        if self.file is None:
-            self._create_file(frame)
-
-        self.add_to_buffer(frame)
-=======
-        self._file = cv2.VideoWriter(path_to_file,
-                                     cv2.VideoWriter_fourcc(*self._fourcc),
-                                     self._fps,
-                                     (self._w, self._h),
-                                     isColor=self._fourcc != "GREY")
-
-    def write(self, frame: Union[dai.ImgFrame, np.ndarray]):
-        if self._file is None:
-            self.create_file(subfolder='', frame=frame)
-        self._file.write(frame if isinstance(frame, np.ndarray) else frame.getCvFrame())
->>>>>>> 5504c6d4
-
-    def close(self):
-        if self._file is not None:
-            self._file.release()
             self._file = None