--- conflicted
+++ resolved
@@ -256,13 +256,9 @@
             useDisparity (bool, Optional): Set to :code:`True` to create output queue for disparity frames
             useDepth (bool, Optional): Set to :code:`True` to create output queue for depth frames
             useRectifiedLeft (bool, Optional): Set to :code:`True` to create output queue for rectified left frames
-<<<<<<< HEAD
-            useRectifiedRigh (bool, Optional): Set to :code:`True` to create output queue for rectified righ frames
+            useRectifiedRigh (bool, Optional): Set to :code:`True` to create output queue for rectified right frames
             runtimeSwitch (bool, Optional): Allows to change the depth configuration during the runtime but allocates resources for worst-case scenario (disabled by default)
             alignment (depthai.CameraBoardSocket, Optional): Aligns the depth map to the specified camera socket
-=======
-            useRectifiedRigh (bool, Optional): Set to :code:`True` to create output queue for rectified right frames
->>>>>>> b6876814
 
         Raises:
             RuntimeError: if left of right mono cameras were not initialized
