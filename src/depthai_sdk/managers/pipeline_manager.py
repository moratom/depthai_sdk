--- conflicted
+++ resolved
@@ -252,9 +252,6 @@
         self.nodes.xinRightControl.setStreamName(Previews.right.name + "_control")
         self.nodes.xinRightControl.out.link(self.nodes.monoRight.inputControl)
 
-<<<<<<< HEAD
-    def createDepth(self, dct=245, median=dai.MedianFilter.KERNEL_7x7, sigma=0, lr=False, lrcThreshold=4, extended=False, subpixel=False, useDisparity=False, useDepth=False, useRectifiedLeft=False, useRectifiedRight=False, runtimeSwitch=False, alignment=None):
-=======
     def updateIrConfig(self, device, irLaser=None, irFlood=None):
         """
         Updates IR configuration
@@ -268,8 +265,7 @@
         if irFlood is not None:
             device.setIrFloodLightBrightness(irFlood)
 
-    def createDepth(self, dct=245, median=dai.MedianFilter.KERNEL_7x7, sigma=0, lr=False, lrcThreshold=4, extended=False, subpixel=False, useDisparity=False, useDepth=False, useRectifiedLeft=False, useRectifiedRight=False):
->>>>>>> 60a02c00
+    def createDepth(self, dct=245, median=dai.MedianFilter.KERNEL_7x7, sigma=0, lr=False, lrcThreshold=4, extended=False, subpixel=False, useDisparity=False, useDepth=False, useRectifiedLeft=False, useRectifiedRight=False, runtimeSwitch=False, alignment=None):
         """
         Creates :obj:`depthai.node.StereoDepth` node based on specified attributes
 
@@ -299,13 +295,7 @@
         self.nodes.stereo.initialConfig.setBilateralFilterSigma(sigma)
         self.nodes.stereo.initialConfig.setLeftRightCheckThreshold(lrcThreshold)
 
-<<<<<<< HEAD
-        self._depthConfig = self.nodes.stereo.initialConfig.get()
-
         self.nodes.stereo.setRuntimeModeSwitch(runtimeSwitch)
-=======
-        # self.nodes.stereo.setRuntimeModeSwitch(True)
->>>>>>> 60a02c00
         self.nodes.stereo.setLeftRightCheck(lr)
         self.nodes.stereo.setExtendedDisparity(extended)
         self.nodes.stereo.setSubpixel(subpixel)
