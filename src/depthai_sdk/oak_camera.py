import time
import warnings
from pathlib import Path
from typing import Dict, Any, Optional, List, Union, Callable

import cv2
import depthai as dai

from depthai_sdk.args_parser import ArgsParser
from depthai_sdk.classes.output_config import BaseConfig, RecordConfig, OutputConfig, SyncConfig
from depthai_sdk.components.camera_component import CameraComponent
from depthai_sdk.components.component import Component
from depthai_sdk.components.imu_component import IMUComponent
from depthai_sdk.components.nn_component import NNComponent
from depthai_sdk.components.parser import parse_usb_speed
from depthai_sdk.components.stereo_component import StereoComponent
from depthai_sdk.oak_device import OakDevice
from depthai_sdk.record import RecordType, Record
from depthai_sdk.replay import Replay
from depthai_sdk.utils import configPipeline
from depthai_sdk.visualize import Visualizer


class UsbWarning(UserWarning):
    pass


class OakCamera:
    """
    OakCamera improves ease of use when developing apps for OAK devices.

    It abstracts DepthAI API pipeline building, different camera permutations, stream recording/replaying, it adds
    debugging features, does AI model handling, message syncing & visualization, and much more.

    It was designed with interoperability with depthai API in mind.
    """

    # User should be able to access these:
    _pipeline: dai.Pipeline = None
    _oak: OakDevice  # Init this object by default
    _args: Dict[str, Any] = None  # User defined arguments
    replay: Optional[Replay] = None
    _components: List[Component] = []  # List of components

    _usb_speed: Optional[dai.UsbSpeed] = None
    _device_name: str = None  # MxId / IP / USB port

    _out_templates: List[BaseConfig] = []
    # Whether to stop running the OAK camera. Used by oak.running()
    _stop: bool = False

    def __init__(self,
                 device: Optional[str] = None,  # MxId / IP / USB port
                 usbSpeed: Union[None, str, dai.UsbSpeed] = None,  # Auto by default
                 replay: Optional[str] = None,
                 args: Union[bool, Dict] = True
                 ):
        """
        Initializes OakCamera

        Args:
            device (str, optional): OAK device we want to connect to
            usb2 (bool, optional): Force USB2 mode
            replay (str, optional): Replay a depthai-recording - either local path, or from depthai-recordings repo
            args (None, bool, Dict): Use user defined arguments when constructing the pipeline
        """
        self._device_name = device
        self._usb_speed = parse_usb_speed(usbSpeed)
        self._oak = OakDevice()
        self._pipeline = dai.Pipeline()
        self._pipeline_built = False

        if args:
            if isinstance(args, bool):
                if args:
                    self._args = ArgsParser.parseArgs()
                    # Set up the OakCamera
                    if self._args.get('recording', None):
                        replay = self._args.get('recording', None)
                    if self._args.get('deviceId', None):
                        self._device_name = self._args.get('deviceId', None)
                    if self._args.get('usbSpeed', None):
                        self._usb_speed = parse_usb_speed(self._args.get('usbSpeed', None))

                # else False - we don't want to parse user arguments
            else:  # Already parsed
                self._args = args

        if replay:
            self.replay = Replay(replay)
            print('Available streams from recording:', self.replay.getStreams())

    def create_camera(self,
                      source: str,
                      resolution: Union[
                          None, str, dai.ColorCameraProperties.SensorResolution, dai.MonoCameraProperties.SensorResolution] = None,
                      fps: Optional[float] = None,
                      encode: Union[None, str, bool, dai.VideoEncoderProperties.Profile] = None,
                      rotation: Optional[int] = None,
                      ) -> CameraComponent:
        """
        Creates Camera component. This abstracts ColorCamera/MonoCamera nodes and supports mocking the camera when
        recording is passed during OakCamera initialization. Mocking the camera will send frames from the host to the
        OAK device (via XLinkIn node).

        Args:
            source (str): Either 'color', 'left' or 'right' (these 2 will create MonoCamera nodes)
            resolution (str/SensorResolution): Sensor resolution of the camera.
            fps (float): Sensor FPS
            encode (bool/str/Profile): Whether we want to enable video encoding (accessible via cameraComponent.out_encoded). If True, it will use MJPEG
            rotation (int): Rotate the camera output by this amount of degrees, 0 by default, 90, 180, 270 are supported.
        """
        comp = CameraComponent(self._pipeline,
                               source=source,
                               resolution=resolution,
                               fps=fps,
                               encode=encode,
                               rotation=rotation,
                               replay=self.replay,
                               args=self._args, )
        self._components.append(comp)
        return comp

    def create_nn(self,
                  model: Union[str, Path],
                  input: Union[CameraComponent, NNComponent],
                  nnType: Optional[str] = None,
                  tracker: bool = False,  # Enable object tracker - only for Object detection models
                  spatial: Union[None, bool, StereoComponent] = None,
                  decode_fn: Optional[Callable] = None,
                  ) -> NNComponent:
        """
        Creates Neural Network component.

        Args:
            model (str / Path): str for SDK supported model or Path to custom model's json/blob
            input (CameraComponent/NNComponent): Input to the model. If NNComponent (detector), it creates 2-stage NN
            nnType (str): Type of the network (yolo/mobilenet) for on-device NN result decoding (only needed if blob path was specified)
            tracker: Enable object tracker, if model is object detector (yolo/mobilenet)
            spatial: Calculate 3D spatial coordinates, if model is object detector (yolo/mobilenet) and depth stream is available
            decode_fn: Custom decoding function for the model's output
        """
        comp = NNComponent(self._pipeline,
                           model=model,
                           input=input,
                           nnType=nnType,
                           tracker=tracker,
                           spatial=spatial,
                           decode_fn=decode_fn,
                           replay=self.replay,
                           args=self._args)
        self._components.append(comp)
        return comp

    def create_stereo(self,
                      resolution: Union[None, str, dai.MonoCameraProperties.SensorResolution] = None,
                      fps: Optional[float] = None,
                      left: Union[None, dai.Node.Output, CameraComponent] = None,  # Left mono camera
                      right: Union[None, dai.Node.Output, CameraComponent] = None,  # Right mono camera
                      ) -> StereoComponent:
        """
        Create Stereo camera component. If left/right cameras/component aren't specified they will get created internally.

        Args:
            resolution (str/SensorResolution): If monochrome cameras aren't already passed, create them and set specified resolution
            fps (float): If monochrome cameras aren't already passed, create them and set specified FPS
            left (CameraComponent/dai.node.MonoCamera): Pass the camera object (component/node) that will be used for stereo camera.
            right (CameraComponent/dai.node.MonoCamera): Pass the camera object (component/node) that will be used for stereo camera.
        """
        comp = StereoComponent(self._pipeline,
                               resolution=resolution,
                               fps=fps,
                               left=left,
                               right=right,
                               replay=self.replay,
                               args=self._args)
        self._components.append(comp)
        return comp

    def create_imu(self) -> IMUComponent:
        """
        Create IMU component
        """
        comp = IMUComponent(self._pipeline)
        self._components.append(comp)
        return comp

    def _init_device(self) -> None:
        """
        Connect to the OAK camera
        """
        if self._device_name:
            deviceInfo = dai.DeviceInfo(self._device_name)
        else:
            (found, deviceInfo) = dai.Device.getFirstAvailableDevice()
            if not found:
                raise Exception("No OAK device found to connect to!")

        version = self._pipeline.getOpenVINOVersion()

        if self._usb_speed == dai.UsbSpeed.SUPER:
            self._oak.device = dai.Device(
                version=version,
                deviceInfo=deviceInfo,
                usb2Mode=True
            )
        else:
            self._oak.device = dai.Device(
                version=version,
                deviceInfo=deviceInfo,
                maxUsbSpeed=dai.UsbSpeed.SUPER if self._usb_speed is None else self._usb_speed
            )

        # TODO test with usb3 (SUPER speed)
        if self._usb_speed != dai.UsbSpeed.HIGH and self._oak.device.getUsbSpeed() == dai.UsbSpeed.HIGH:
            warnings.warn("Device connected in USB2 mode! This might cause some issues. "
                          "In such case, please try using a (different) USB3 cable, "
                          "or force USB2 mode 'with OakCamera(usbSpeed=depthai.UsbSpeed.HIGH)'", UsbWarning)

    def config_pipeline(self,
                        xlinkChunk: Optional[int] = None,
                        calib: Optional[dai.CalibrationHandler] = None,
                        tuningBlob: Optional[str] = None,
                        openvinoVersion: Union[None, str, dai.OpenVINO.Version] = None
                        ):
        """
        Configures DepthAI pipeline.
        @param xlinkChunk: Chunk size of XLink messages. 0 can result in lower latency
        @param calib: Calibration data to be uploaded to OAK
        @param tuningBlob: Camera tuning blob
        @param openvinoVersion: Force specific OpenVINO version
        """
        configPipeline(self._pipeline, xlinkChunk, calib, tuningBlob, openvinoVersion)

    def __enter__(self):
        return self

    def __exit__(self, exc_type, exc_value, tb):
        print("Closing OAK camera")
        if self.replay:
            print("Closing replay")
            self.replay.close()
        if self._oak.device is not None:
            self._oak.device.close()

        for out in self._out_templates:
            if isinstance(out, RecordConfig):
                out.rec.close()

    def start(self, blocking=False):
        """
        Start the application - upload the pipeline to the OAK device.
        Args:
            blocking (bool):  Continuously loop and call oak.poll() until program exits
        """
        if not self._pipeline_built:
            self.build()  # Build the pipeline

        self._oak.device.startPipeline(self._pipeline)

        self._oak.initCallbacks(self._pipeline)

        for xout in self._oak.oak_out_streams:  # Start FPS counters
            xout.start_fps()

        if self.replay:
            self.replay.createQueues(self._oak.device)
            # Called from Replay module on each new frame sent to the device.
            self.replay.start(self._oak.newMsg)

        # Check if callbacks (sync/non-sync are set)
        if blocking:
            # Constant loop: get messages, call callbacks
            while self.running():
                time.sleep(0.001)
                self.poll()

    def running(self) -> bool:
        return not self._stop

    def poll(self):
        """
        Poll events; cv2.waitKey, send controls to OAK (if controls are enabled), update, check syncs.
        """
        key = cv2.waitKey(1)
        if key == ord('q'):
            self._stop = True
            return

        # TODO: check if components have controls enabled and check whether key == `control`

        self._oak.checkSync()

        if self.replay:
            if self.replay._stop:
                self._stop = True
                return

        if self.device.isClosed():
            self._stop = True

    def build(self) -> dai.Pipeline:
        """
        Connect to the device and build the pipeline based on previously provided configuration. Configure XLink queues,
        upload the pipeline to the device. This function must only be called once!  build() is also called by start().
        Return:
            Built dai.Pipeline
        """
        if self._pipeline_built:
            raise Exception('Pipeline can be built only once!')

        self._pipeline_built = True
        if self.replay:
            self.replay.initPipeline(self._pipeline)

        # First go through each component to check whether any is forcing an OpenVINO version
        # TODO: check each component's SHAVE usage
        for c in self._components:
            ov = c._forced_openvino_version()
            if ov:
                if self._pipeline.getRequiredOpenVINOVersion() and self._pipeline.getRequiredOpenVINOVersion() != ov:
                    raise Exception(
                        'Two components forced two different OpenVINO version! Please make sure that all your models are compiled using the same OpenVINO version.')
                self._pipeline.setOpenVINOVersion(ov)

        if self._pipeline.getRequiredOpenVINOVersion() == None:
            # Force 2021.4 as it's better supported (blobconverter, compile tool) for now.
            self._pipeline.setOpenVINOVersion(dai.OpenVINO.VERSION_2021_4)

        # Connect to the OAK camera
        self._init_device()

        # Go through each component
        for component in self._components:
            # Update the component now that we can query device info
            component._update_device_info(self._pipeline, self._oak.device, self._pipeline.getOpenVINOVersion())

        # Create XLinkOuts based on visualizers/callbacks enabled

        # TODO: clean this up and potentially move elsewhere

        names = []
        for out in self._out_templates:
            xouts = out.setup(self._pipeline, self._oak.device, names)
            self._oak.oak_out_streams.extend(xouts)

        # User-defined arguments
        if self._args:
            self.config_pipeline(
                xlinkChunk=self._args.get('xlinkChunkSize', None),
                tuningBlob=self._args.get('cameraTuning', None),
                openvinoVersion=self._args.get('openvinoVersion', None),
            )

        return self._pipeline

    def sync(self, outputs: Union[Callable, List[Callable]], callback: Callable, visualize=False):
        """
        Synchronize multiple components outputs forward them to the callback.
        Args:
            outputs: Component output(s)
            callback: Where to send synced streams
            visualize: Whether to draw on the frames (like with visualize())
        """
        visualizer = Visualizer() if visualize else None
        if isinstance(outputs, Callable):
            outputs = [outputs]  # to list
        self._out_templates.append(SyncConfig(outputs, callback, visualizer))

<<<<<<< HEAD
    def record(self,
               outputs: Union[Callable, List[Callable]],
               path: str,
               type: RecordType = RecordType.VIDEO,
               keep_last: int = 0):
=======
    def record(self, outputs: Union[Callable, List[Callable]], path: str, type: RecordType = RecordType.VIDEO) -> Record:
>>>>>>> 579ea915
        """
        Record component outputs. This handles syncing multiple streams (eg. left, right, color, depth) and saving
        them to the computer in desired format (raw, mp4, mcap, bag..).
        Args:
            outputs (Component/Component output): Component output(s) to be recorded
            path: Folder path where to save these streams
            type: Record type
        """
        if isinstance(outputs, Callable):
            outputs = [outputs]  # to list

<<<<<<< HEAD
        self._out_templates.append(
            RecordConfig(outputs, Record(Path(path).resolve(), type))
        )
=======
        record = Record(Path(path).resolve(), type)
        self._out_templates.append(RecordConfig(outputs, record))
        return record
>>>>>>> 579ea915

    def show_graph(self):
        """
        Shows DepthAI Pipeline graph, which can be useful when debugging. Builds the pipeline (oak.build()).
        """
        from depthai_sdk.components.pipeline_graph import PipelineGraph

        if not self._pipeline_built:
            self.build()  # Build the pipeline

        PipelineGraph(self._pipeline.serializeToJson()['pipeline'])

    def visualize(self,
                  output: Union[List, Callable, Component],
                  record: Optional[str] = None,
                  keep_last_seconds: int = 0,
                  scale: float = None,
                  fps=False,
                  callback: Callable = None):
        """
        Visualize component output(s). This handles output streaming (OAK->host), message syncing, and visualizing.
        Args:
            output (Component/Component output): Component output(s) to be visualized. If component is passed, SDK will visualize its default output (out())
            record: Path where to store the recording (visualization window name gets appended to that path), supported formats: mp4, avi
            scale: Scale the output window by this factor
            fps: Whether to show FPS on the output window
            callback: Instead of showing the frame, pass the Packet to the callback function, where it can be displayed
        """
        if record and isinstance(output, List):
            raise ValueError('Recording visualizer is only supported for a single output.')

        visualizer = Visualizer(scale, fps)
        self._callback(output, callback, visualizer, record, keep_last_seconds)

        return visualizer

    def _callback(self,
                  output: Union[List, Callable, Component],
                  callback: Callable,
                  visualizer: Visualizer = None,
                  record: Optional[str] = None,
                  keep_last_seconds: int = 0):
        if isinstance(output, List):
            for element in output:
                self._callback(element, callback, visualizer, record)
            return

        if isinstance(output, Component):
            output = output.out.main

        self._out_templates.append(OutputConfig(output, callback, visualizer, record, keep_last_seconds))

    def callback(self, output: Union[List, Callable, Component], callback: Callable):
        """
        Create a callback for the component output(s). This handles output streaming (OAK->Host) and message syncing.
        Args:
            output: Component output(s) to be visualized. If component is passed, SDK will visualize its default output (out())
            callback: Handler function to which the Packet will be sent
        """
        self._callback(output, callback)

    @property
    def device(self) -> dai.Device:
        """
        Returns dai.Device object. oak.built() has to be called before querying this property!
        """
        if not self._pipeline_built:
            raise Exception("OAK device wasn't booted yet, make sure to call oak.build() or oak.start()!")
        return self._oak.device<|MERGE_RESOLUTION|>--- conflicted
+++ resolved
@@ -367,15 +367,11 @@
             outputs = [outputs]  # to list
         self._out_templates.append(SyncConfig(outputs, callback, visualizer))
 
-<<<<<<< HEAD
     def record(self,
                outputs: Union[Callable, List[Callable]],
                path: str,
                type: RecordType = RecordType.VIDEO,
                keep_last: int = 0):
-=======
-    def record(self, outputs: Union[Callable, List[Callable]], path: str, type: RecordType = RecordType.VIDEO) -> Record:
->>>>>>> 579ea915
         """
         Record component outputs. This handles syncing multiple streams (eg. left, right, color, depth) and saving
         them to the computer in desired format (raw, mp4, mcap, bag..).
@@ -387,15 +383,9 @@
         if isinstance(outputs, Callable):
             outputs = [outputs]  # to list
 
-<<<<<<< HEAD
-        self._out_templates.append(
-            RecordConfig(outputs, Record(Path(path).resolve(), type))
-        )
-=======
         record = Record(Path(path).resolve(), type)
         self._out_templates.append(RecordConfig(outputs, record))
         return record
->>>>>>> 579ea915
 
     def show_graph(self):
         """
