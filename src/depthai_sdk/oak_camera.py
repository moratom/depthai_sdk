import time
import warnings
from pathlib import Path
from typing import Dict, Any, Optional, List, Union, Callable

import cv2
import depthai as dai

from depthai_sdk.args_parser import ArgsParser
from depthai_sdk.classes.output_config import BaseConfig, RecordConfig, OutputConfig, SyncConfig
from depthai_sdk.components.camera_component import CameraComponent
from depthai_sdk.components.component import Component
from depthai_sdk.components.imu_component import IMUComponent
from depthai_sdk.components.nn_component import NNComponent
from depthai_sdk.components.parser import parse_usb_speed
from depthai_sdk.components.pipeline_graph import PipelineGraph
from depthai_sdk.components.stereo_component import StereoComponent
from depthai_sdk.oak_device import OakDevice
from depthai_sdk.record import RecordType, Record
from depthai_sdk.replay import Replay
from depthai_sdk.utils import configPipeline
from depthai_sdk.visualize import Visualizer

class UsbWarning(UserWarning):
    pass


class OakCamera:
    """
    OakCamera improves ease of use when developing apps for OAK devices.

    It abstracts DepthAI API pipeline building, different camera permutations, stream recording/replaying, it adds
    debugging features, does AI model handling, message syncing & visualization, and much more.

    It was designed with interoperability with depthai API in mind.
    """

    # User should be able to access these:
    _pipeline: dai.Pipeline = None
    _oak: OakDevice  # Init this object by default
    _args: Dict[str, Any] = None  # User defined arguments
    replay: Optional[Replay] = None
    _components: List[Component] = []  # List of components

    _usb_speed: Optional[dai.UsbSpeed] = None
    _device_name: str = None  # MxId / IP / USB port

    _out_templates: List[BaseConfig] = []
    # Whether to stop running the OAK camera. Used by oak.running()
    _stop: bool = False

    def __init__(self,
                 device: Optional[str] = None,  # MxId / IP / USB port
                 usbSpeed: Union[None, str, dai.UsbSpeed] = None,  # Auto by default
                 replay: Optional[str] = None,
                 args: Union[bool, Dict] = True
                 ):
        """
        Initializes OakCamera

        Args:
            device (str, optional): OAK device we want to connect to
            usb2 (bool, optional): Force USB2 mode
            replay (str, optional): Replay a depthai-recording - either local path, or from depthai-recordings repo
            args (None, bool, Dict): Use user defined arguments when constructing the pipeline
        """
        self._device_name = device
        self._usb_speed = parse_usb_speed(usbSpeed)
        self._oak = OakDevice()
        self._pipeline = dai.Pipeline()
        self._pipeline_built = False

        if args:
            if isinstance(args, bool):
                if args:
                    self._args = ArgsParser.parseArgs()
                    # Set up the OakCamera
                    if self._args.get('recording', None):
                        replay = self._args.get('recording', None)
                    if self._args.get('deviceId', None):
                        self._device_name = self._args.get('deviceId', None)
                    if self._args.get('usbSpeed', None):
                        self._usb_speed = parse_usb_speed(self._args.get('usbSpeed', None))

                # else False - we don't want to parse user arguments
            else:  # Already parsed
                self._args = args

        if replay:
            self.replay = Replay(replay)
            print('Available streams from recording:', self.replay.getStreams())

    def create_camera(self,
                      source: str,
                      resolution: Union[
                          None, str, dai.ColorCameraProperties.SensorResolution, dai.MonoCameraProperties.SensorResolution] = None,
                      fps: Optional[float] = None,
                      encode: Union[None, str, bool, dai.VideoEncoderProperties.Profile] = None,
                      ) -> CameraComponent:
        """
        Creates Camera component. This abstracts ColorCamera/MonoCamera nodes and supports mocking the camera when
        recording is passed during OakCamera initialization. Mocking the camera will send frames from the host to the
        OAK device (via XLinkIn node).

        Args:
            source (str): Either 'color', 'left' or 'right' (these 2 will create MonoCamera nodes)
            resolution (str/SensorResolution): Sensor resolution of the camera.
            fps (float): Sensor FPS
            encode (bool/str/Profile): Whether we want to enable video encoding (accessible via cameraComponent.out_encoded). If True, it will use MJPEG
        """
        comp = CameraComponent(self._pipeline,
                               source=source,
                               resolution=resolution,
                               fps=fps,
                               encode=encode,
                               replay=self.replay,
                               args=self._args, )
        self._components.append(comp)
        return comp

    def create_nn(self,
                  model: Union[str, Path],
                  input: Union[CameraComponent, NNComponent],
                  nnType: Optional[str] = None,
                  tracker: bool = False,  # Enable object tracker - only for Object detection models
                  spatial: Union[None, bool, StereoComponent] = None,
                  ) -> NNComponent:
        """
        Creates Neural Network component.

        Args:
            model (str / Path): str for SDK supported model or Path to custom model's json/blob
            input (CameraComponent/NNComponent): Input to the model. If NNComponent (detector), it creates 2-stage NN
            nnType (str): Type of the network (yolo/mobilenet) for on-device NN result decoding (only needed if blob path was specified)
            tracker: Enable object tracker, if model is object detector (yolo/mobilenet)
            spatial: Calculate 3D spatial coordinates, if model is object detector (yolo/mobilenet) and depth stream is available
        """
<<<<<<< HEAD
        comp = NNComponent(self._pipeline,
                           model=model,
                           input=input,
                           nnType=type,
                           tracker=tracker,
                           spatial=spatial,
                           replay=self.replay,
                           args=self._args)
        self._components.append(comp)
        return comp
=======
        return NNComponent(
            self._pipeline,
            model=model,
            input=input,
            nnType=nnType,
            tracker=tracker,
            spatial=spatial,
            replay=self.replay,
            args=self._args
        )
>>>>>>> 270a43a8

    def create_stereo(self,
                      resolution: Union[None, str, dai.MonoCameraProperties.SensorResolution] = None,
                      fps: Optional[float] = None,
                      left: Union[None, dai.Node.Output, CameraComponent] = None,  # Left mono camera
                      right: Union[None, dai.Node.Output, CameraComponent] = None,  # Right mono camera
                      ) -> StereoComponent:
        """
        Create Stereo camera component. If left/right cameras/component aren't specified they will get created internally.

        Args:
            resolution (str/SensorResolution): If monochrome cameras aren't already passed, create them and set specified resolution
            fps (float): If monochrome cameras aren't already passed, create them and set specified FPS
            left (CameraComponent/dai.node.MonoCamera): Pass the camera object (component/node) that will be used for stereo camera.
            right (CameraComponent/dai.node.MonoCamera): Pass the camera object (component/node) that will be used for stereo camera.
        """
        comp = StereoComponent(self._pipeline,
                               resolution=resolution,
                               fps=fps,
                               left=left,
                               right=right,
                               replay=self.replay,
                               args=self._args)
        self._components.append(comp)
        return comp

    def create_imu(self) -> IMUComponent:
        """
        Create IMU component
        """
        comp = IMUComponent(self._pipeline)
        self._components.append(comp)
        return comp

    def _init_device(self) -> None:
        """
        Connect to the OAK camera
        """
        if self._device_name:
            deviceInfo = dai.DeviceInfo(self._device_name)
        else:
            (found, deviceInfo) = dai.Device.getFirstAvailableDevice()
            if not found:
                raise Exception("No OAK device found to connect to!")

        version = self._pipeline.getOpenVINOVersion()

        if self._usb_speed == dai.UsbSpeed.SUPER:
            self._oak.device = dai.Device(
                version=version,
                deviceInfo=deviceInfo,
                usb2Mode=True
            )
        else:
            self._oak.device = dai.Device(
                version=version,
                deviceInfo=deviceInfo,
                maxUsbSpeed=dai.UsbSpeed.SUPER if self._usb_speed is None else self._usb_speed
            )

        # TODO test with usb3 (SUPER speed)
        if self._usb_speed != dai.UsbSpeed.HIGH and self._oak.device.getUsbSpeed() == dai.UsbSpeed.HIGH:
            warnings.warn("Device connected in USB2 mode! This might cause some issues. "
                          "In such case, please try using a (different) USB3 cable, "
                          "or force USB2 mode 'with OakCamera(usbSpeed=depthai.UsbSpeed.HIGH)'", UsbWarning)

    def config_pipeline(self,
                        xlinkChunk: Optional[int] = None,
                        calib: Optional[dai.CalibrationHandler] = None,
                        tuningBlob: Optional[str] = None,
                        openvinoVersion: Union[None, str, dai.OpenVINO.Version] = None
                        ):
        """
        Configures DepthAI pipeline.
        @param xlinkChunk: Chunk size of XLink messages. 0 can result in lower latency
        @param calib: Calibration data to be uploaded to OAK
        @param tuningBlob: Camera tuning blob
        @param openvinoVersion: Force specific OpenVINO version
        """
        configPipeline(self._pipeline, xlinkChunk, calib, tuningBlob, openvinoVersion)

    def __enter__(self):
        return self

    def __exit__(self, exc_type, exc_value, tb):
        print("Closing OAK camera")
        if self.replay:
            print("Closing replay")
            self.replay.close()
        if self._oak.device is not None:
            self._oak.device.close()

        for out in self._out_templates:
            if isinstance(out, RecordConfig):
                out.rec.close()

    def start(self, blocking=False):
        """
        Start the application - upload the pipeline to the OAK device.
        Args:
            blocking (bool):  Continuously loop and call oak.poll() until program exits
        """
        if not self._pipeline_built:
            self.build()  # Build the pipeline

        self._oak.device.startPipeline(self._pipeline)

        self._oak.initCallbacks(self._pipeline)

        for xout in self._oak.oak_out_streams:  # Start FPS counters
            xout.start_fps()

        if self.replay:
            self.replay.createQueues(self._oak.device)
            # Called from Replay module on each new frame sent to the device.
            self.replay.start(self._oak.newMsg)

        # Check if callbacks (sync/non-sync are set)
        if blocking:
            # Constant loop: get messages, call callbacks
            while self.running():
                time.sleep(0.001)
                self.poll()

    def running(self) -> bool:
        return not self._stop

    def poll(self):
        """
        Poll events; cv2.waitKey, send controls to OAK (if controls are enabled), update, check syncs.
        """
        key = cv2.waitKey(1)
        if key == ord('q'):
            self._stop = True
            return

        # TODO: check if components have controls enabled and check whether key == `control`

        self._oak.checkSync()

        if self.replay:
            if self.replay._stop:
                self._stop = True
                return

        if self.device.isClosed():
            self._stop = True

    def build(self) -> dai.Pipeline:
        """
        Connect to the device and build the pipeline based on previously provided configuration. Configure XLink queues,
        upload the pipeline to the device. This function must only be called once!  build() is also called by start().
        Return:
            Built dai.Pipeline
        """
        if self._pipeline_built:
            raise Exception('Pipeline can be built only once!')

        self._pipeline_built = True
        if self.replay:
            self.replay.initPipeline(self._pipeline)

        # First go through each component to check whether any is forcing an OpenVINO version
        # TODO: check each component's SHAVE usage
        for c in self._components:
            ov = c._forced_openvino_version()
            if ov:
                if self._pipeline.getRequiredOpenVINOVersion() and self._pipeline.getRequiredOpenVINOVersion() != ov:
                    raise Exception(
                        'Two components forced two different OpenVINO version! Please make sure that all your models are compiled using the same OpenVINO version.')
                self._pipeline.setOpenVINOVersion(ov)

        if self._pipeline.getRequiredOpenVINOVersion() == None:
            # Force 2021.4 as it's better supported (blobconverter, compile tool) for now.
            self._pipeline.setOpenVINOVersion(dai.OpenVINO.VERSION_2021_4)

        # Connect to the OAK camera
        self._init_device()

        # Go through each component
        for component in self._components:
            # Update the component now that we can query device info
            component._update_device_info(self._pipeline, self._oak.device, self._pipeline.getOpenVINOVersion())

        # Create XLinkOuts based on visualizers/callbacks enabled

        # TODO: clean this up and potentially move elsewhere

        names = []
        for out in self._out_templates:
            xouts = out.setup(self._pipeline, self._oak.device, names)
            self._oak.oak_out_streams.extend(xouts)

        # User-defined arguments
        if self._args:
            self.config_pipeline(
                xlinkChunk=self._args.get('xlinkChunkSize', None),
                tuningBlob=self._args.get('cameraTuning', None),
                openvinoVersion=self._args.get('openvinoVersion', None),
            )
            if 0 < len(self.device.getIrDrivers()):
                self.device.setIrLaserDotProjectorBrightness(self._args.get('irDotBrightness', None) or 0)
                self.device.setIrFloodLightBrightness(self._args.get('irFloodBrightness', None) or 0)

        return self._pipeline

    def sync(self, outputs: Union[Callable, List[Callable]], callback: Callable, visualize=False):
        """
        Synchronize multiple components outputs forward them to the callback.
        Args:
            outputs: Component output(s)
            callback: Where to send synced streams
            visualize: Whether to draw on the frames (like with visualize())
        """
        visualizer = Visualizer() if visualize else None
        if isinstance(outputs, Callable):
            outputs = [outputs]  # to list
        self._out_templates.append(SyncConfig(outputs, callback, visualizer))

    def record(self,
               outputs: Union[Callable, List[Callable]],
               path: str,
               type: RecordType = RecordType.VIDEO,
               keep_last: int = 0):
        """
        Record component outputs. This handles syncing multiple streams (eg. left, right, color, depth) and saving
        them to the computer in desired format (raw, mp4, mcap, bag..).
        Args:
            outputs (Component/Component output): Component output(s) to be recorded
            path: Folder path where to save these streams
            type: Record type
        """
        if isinstance(outputs, Callable):
            outputs = [outputs]  # to list

        self._out_templates.append(
            RecordConfig(outputs, Record(Path(path).resolve(), type))
        )

    def show_graph(self):
        """
        Shows DepthAI Pipeline graph, which can be useful when debugging. Builds the pipeline (oak.build()).
        """
        if not self._pipeline_built:
            self.build()  # Build the pipeline

        PipelineGraph(self._pipeline.serializeToJson()['pipeline'])

    def visualize(self,
                  output: Union[List, Callable, Component],
                  record: Optional[str] = None,
                  keep_last_seconds: int = 0,
                  scale: float = None,
                  fps=False,
                  callback: Callable = None):
        """
        Visualize component output(s). This handles output streaming (OAK->host), message syncing, and visualizing.
        Args:
            output (Component/Component output): Component output(s) to be visualized. If component is passed, SDK will visualize its default output (out())
            record: Path where to store the recording (visualization window name gets appended to that path), supported formats: mp4, avi
            scale: Scale the output window by this factor
            fps: Whether to show FPS on the output window
            callback: Instead of showing the frame, pass the Packet to the callback function, where it can be displayed
        """
        if record and isinstance(output, List):
            raise ValueError('Recording visualizer is only supported for a single output.')

        visualizer = Visualizer(scale, fps)
        self._callback(output, callback, visualizer, record, keep_last_seconds)

        return visualizer

    def _callback(self,
                  output: Union[List, Callable, Component],
                  callback: Callable,
                  visualizer: Visualizer = None,
                  record: Optional[str] = None,
                  keep_last_seconds: int = 0):
        if isinstance(output, List):
            for element in output:
                self._callback(element, callback, visualizer, record)
            return

        if isinstance(output, Component):
            output = output.out.main

        self._out_templates.append(OutputConfig(output, callback, visualizer, record, keep_last_seconds))

    def callback(self, output: Union[List, Callable, Component], callback: Callable):
        """
        Create a callback for the component output(s). This handles output streaming (OAK->Host) and message syncing.
        Args:
            output: Component output(s) to be visualized. If component is passed, SDK will visualize its default output (out())
            callback: Handler function to which the Packet will be sent
        """
        self._callback(output, callback)

    @property
    def device(self) -> dai.Device:
        """
        Returns dai.Device object. oak.built() has to be called before querying this property!
        """
        if not self._pipeline_built:
            raise Exception("OAK device wasn't booted yet, make sure to call oak.build() or oak.start()!")
        return self._oak.device<|MERGE_RESOLUTION|>--- conflicted
+++ resolved
@@ -21,6 +21,7 @@
 from depthai_sdk.utils import configPipeline
 from depthai_sdk.visualize import Visualizer
 
+
 class UsbWarning(UserWarning):
     pass
 
@@ -135,29 +136,16 @@
             tracker: Enable object tracker, if model is object detector (yolo/mobilenet)
             spatial: Calculate 3D spatial coordinates, if model is object detector (yolo/mobilenet) and depth stream is available
         """
-<<<<<<< HEAD
         comp = NNComponent(self._pipeline,
                            model=model,
                            input=input,
-                           nnType=type,
+                           nnType=nnType,
                            tracker=tracker,
                            spatial=spatial,
                            replay=self.replay,
                            args=self._args)
         self._components.append(comp)
         return comp
-=======
-        return NNComponent(
-            self._pipeline,
-            model=model,
-            input=input,
-            nnType=nnType,
-            tracker=tracker,
-            spatial=spatial,
-            replay=self.replay,
-            args=self._args
-        )
->>>>>>> 270a43a8
 
     def create_stereo(self,
                       resolution: Union[None, str, dai.MonoCameraProperties.SensorResolution] = None,
