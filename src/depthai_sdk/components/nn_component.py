import asyncio
import json
import warnings
from collections import defaultdict
from pathlib import Path
from threading import Thread
from typing import Callable, Union, List, Dict

import blobconverter

from depthai_sdk.classes.nn_config import Config
from depthai_sdk.components.camera_component import CameraComponent
from depthai_sdk.components.component import Component
from depthai_sdk.components.integrations.roboflow import RoboflowIntegration
from depthai_sdk.components.multi_stage_nn import MultiStageNN, MultiStageConfig
from depthai_sdk.components.nn_helper import *
from depthai_sdk.components.parser import *
from depthai_sdk.components.stereo_component import StereoComponent
from depthai_sdk.oak_outputs.xout import XoutNnResults, XoutTwoStage, XoutSpatialBbMappings, XoutFrames, XoutTracker, \
    XoutNnH26x, XoutNnMjpeg
from depthai_sdk.oak_outputs.xout_base import StreamXout, XoutBase
from depthai_sdk.replay import Replay


class NNComponent(Component):
    def __init__(self,
                 pipeline: dai.Pipeline,
                 model: Union[str, Path, Dict],  # str for SDK supported model or Path to custom model's json
                 input: Union[CameraComponent, 'NNComponent'],
                 nn_type: Optional[str] = None,  # Either 'yolo' or 'mobilenet'
                 decode_fn: Optional[Callable] = None,
                 tracker: bool = False,  # Enable object tracker - only for Object detection models
                 spatial: Union[None, bool, StereoComponent] = None,
                 replay: Optional[Replay] = None,
                 args: Dict = None,  # User defined args
                 name: Optional[str] = None
                 ) -> None:
        """
        Neural Network component abstracts:
         - DepthAI API nodes: NeuralNetwork, *DetectionNetwork, *SpatialDetectionNetwork, ObjectTracker
         - Downloading NN models (supported SDK NNs), parsing NN json configs and setting up the pipeline based on it
         - Decoding NN results
         - MultiStage pipelines - cropping high-res frames based on detections and use them for second NN inferencing

        Args:
            model (Union[str, Path, Dict]): str for SDK supported model / Path to blob or custom model's json
            input: (Union[Component, dai.Node.Output]): Input to the NN. If nn_component that is object detector, crop HQ frame at detections (Script node + ImageManip node)
            nn_type (str, optional): Type of the NN - Either 'Yolo' or 'MobileNet'
            tracker (bool, default False): Enable object tracker - only for Object detection models
            spatial (bool, default False): Enable getting Spatial coordinates (XYZ), only for Obj detectors. Yolo/SSD use on-device spatial calc, others on-host (gen2-calc-spatials-on-host)
            replay (Replay object): Replay
            args (Any, optional): Use user defined arguments when constructing the pipeline
            name (str, optional): Name of the output stream
        """
        super().__init__()

        self.name = name
        self.out = self.Out(self)
<<<<<<< HEAD
        self.detection = self.DetectionTrigger(self)
        self.detections = self.DetectionsTrigger(self)

        self.triggers = defaultdict(list)
=======
        self.node: Optional[
            dai.node.NeuralNetwork,
            dai.node.MobileNetDetectionNetwork,
            dai.node.MobileNetSpatialDetectionNetwork,
            dai.node.YoloDetectionNetwork,
            dai.node.YoloSpatialDetectionNetwork] = None

        # ImageManip used to resize the input to match the expected NN input size
        self.image_manip: Optional[dai.node.ImageManip] = None
        self.x_in: Optional[dai.node.XLinkIn] = None  # Used for multi-stage pipeline
        self.tracker = pipeline.createObjectTracker() if tracker else None

        # Private properties
        self._ar_resize_mode: ResizeMode = ResizeMode.LETTERBOX  # Default
        self._input: Union[CameraComponent, 'NNComponent']  # Input to the NNComponent node passed on initialization
        self._stream_input: dai.Node.Output  # Node Output that will be used as the input for this NNComponent

        self._blob: Optional[dai.OpenVINO.Blob] = None
        self._forced_version: Optional[dai.OpenVINO.Version] = None  # Forced OpenVINO version
        self._size: Optional[Tuple[int, int]] = None  # Input size to the NN
        self._args: Optional[Dict] = None
        self._config: Optional[Dict] = None
        self._node_type: dai.node = dai.node.NeuralNetwork  # Type of the node for `node`
        self._roboflow: Optional[RoboflowIntegration] = None

        self._multi_stage_nn: Optional[MultiStageNN] = None
        self._multi_stage_config: Optional[MultiStageConfig] = None

        self._input_queue = Optional[None]  # Input queue for multi-stage pipeline

        self._spatial: Optional[Union[bool, StereoComponent]] = None
        self._replay: Optional[Replay]  # Replay module

        # For visualizer
        self._labels: Optional[List] = None  # Obj detector labels
        self._handler: Optional[Callable] = None  # Custom model handler for decoding
>>>>>>> d1cc2b57

        # Save passed settings
        self._input = input
        self._spatial = spatial
        self._args = args
        self._replay = replay
<<<<<<< HEAD
        self._decode_fn = decode_fn or None

        self.tracker = pipeline.createObjectTracker() if tracker else None
=======
        self._decode_fn = decode_fn or None  # Decode function that will be used to decode NN results
>>>>>>> d1cc2b57

        # Parse passed settings
        self._parse_model(model)
        if nn_type:
            self._parse_node_type(nn_type)

        # Create NN node
        self.node = pipeline.create(self._node_type)
        self._update_config()

    def _forced_openvino_version(self) -> dai.OpenVINO.Version:
        """
        Checks whether the component forces a specific OpenVINO version. This function is called after
        Camera has been configured and right before we connect to the OAK camera.
        @return: Forced OpenVINO version (optional).
        """
        return self._forced_version

    def _update_device_info(self, pipeline: dai.Pipeline, device: dai.Device, version: dai.OpenVINO.Version):
        if self._roboflow:
            path = self._roboflow.device_update(device)
            self._parse_config(path)
            self._update_config()

        if self._blob is None:
            self._blob = dai.OpenVINO.Blob(self._blob_from_config(self._config['model'], version))

        # TODO: update NN input based on camera resolution
        self.node.setBlob(self._blob)
        self._out = self.node.out

        if 1 < len(self._blob.networkInputs):
            raise NotImplementedError()

        nn_in: dai.TensorInfo = next(iter(self._blob.networkInputs.values()))
        # TODO: support models that expect mono img
        self._size: Tuple[int, int] = (nn_in.dims[0], nn_in.dims[1])
        # maxSize = dims

        if isinstance(self._input, CameraComponent):
            self._stream_input = self._input.stream
            self._setup_resize_manip(pipeline).link(self.node.input)
        elif self._is_multi_stage():
            # Calculate crop shape of the object detector
            frame_size = self._input._input.stream_size
            nn_size = self._input._size
            scale = frame_size[0] / nn_size[0], frame_size[1] / nn_size[1]
            i = 0 if scale[0] < scale[1] else 1
            crop = int(scale[i] * nn_size[0]), int(scale[i] * nn_size[1])
            # Crop the high-resolution frames, so it matches object detection frame aspect ratio

            self.image_manip = pipeline.createImageManip()
            self.image_manip.setNumFramesPool(10)
            self.image_manip_config = dai.ImageManipConfig()
            self.image_manip.initialConfig.setFrameType(dai.RawImgFrame.Type.BGR888p)

            self._input._stream_input.link(self.image_manip.inputImage)
            if self._input._is_detector() and self._decode_fn is None:
                self.image_manip.setResize(*crop)
                self.image_manip.setMaxOutputFrameSize(crop[0] * crop[1] * 3)

                # Create script node, get HQ frames from input.
                self._multi_stage_nn = MultiStageNN(pipeline, self._input.node, self.image_manip.out, self._size)
                self._multi_stage_nn.configure(self._multi_stage_config)
                self._multi_stage_nn.out.link(self.node.input)  # Cropped frames

                # For debugging, for integral counter
                self.node.out.link(self._multi_stage_nn.script.inputs['recognition'])
                self.node.input.setBlocking(True)
                self.node.input.setQueueSize(20)
            else:
                print('Using on-host decoding for multi-stage NN')
                # Custom NN
                self.image_manip.setResize(*self._size)
                self.image_manip.setMaxOutputFrameSize(self._size[0] * self._size[1] * 3)

                # TODO pass frame on device, and just send config from host
                self.x_in = pipeline.createXLinkIn()
                self.x_in.setStreamName("input_queue")
                self.x_in.setMaxDataSize(frame_size[0] * frame_size[1] * 3)
                self.x_in.out.link(self.image_manip.inputImage)

                self.x_in_cfg = pipeline.createXLinkIn()
                self.x_in_cfg.setStreamName("input_queue_cfg")
                self.x_in_cfg.out.link(self.image_manip.inputConfig)

                self.image_manip.out.link(self.node.input)
                self.node.input.setQueueSize(20)
        else:
            raise ValueError(
                "'input' argument passed on init isn't supported!"
                "You can only use NnComponent or CameraComponent as the input."
            )

        if self._spatial:
            if isinstance(self._spatial, bool):  # Create new StereoComponent
                self._spatial = StereoComponent(pipeline, args=self._args, replay=self._replay)
                self._spatial._update_device_info(pipeline, device, version)
            if isinstance(self._spatial, StereoComponent):
                self._spatial.depth.link(self.node.inputDepth)
                self._spatial.config_stereo(align=self._input._source)
            # Configure Spatial Detection Network

        if self._args:
            if self._is_spatial():
                self._config_spatials_args(self._args)

    def _parse_model(self, model):
        """
        Called when NNComponent is initialized. Parses "model" argument passed by user.
        """
        if isinstance(model, Dict):
            self._parse_config(model)
            return
        # Parse the input config/model
        elif isinstance(model, str):
            # Download from the web, or convert to Path
            model = getBlob(model) if isUrl(model) else Path(model)

        if model.suffix in ['.blob', '.json']:
            if model.suffix == '.blob':
                self._blob = dai.OpenVINO.Blob(model.resolve())
                self._forced_version = self._blob.version
            elif model.suffix == '.json':  # json config file was passed
                self._parse_config(model)
        else:  # SDK supported model
            models = getSupportedModels(printModels=False)
            zoo_models = blobconverter.zoo_list()

            if str(model) in models:
                model = models[str(model)] / 'config.json'
                self._parse_config(model)
            elif str(model) in zoo_models:
                print(
                    'Models from the OpenVINO Model Zoo do not carry any metadata'
                    ' (e.g., label map, decoding logic). Please keep this in mind when using models from Zoo.'
                )
                self._blob = dai.OpenVINO.Blob(blobconverter.from_zoo(str(model), shaves=6))
                self._forced_version = self._blob.version
            else:
                raise ValueError(f"Specified model '{str(model)}' is not supported by DepthAI SDK.\n"
                                 "Check SDK documentation page to see which models are supported.")

    def _parse_node_type(self, nn_type: str) -> None:
        self._node_type = dai.node.NeuralNetwork
        if nn_type:
            if nn_type.upper() == 'YOLO':
                self._node_type = dai.node.YoloSpatialDetectionNetwork if self._is_spatial() else dai.node.YoloDetectionNetwork
            elif nn_type.upper() == 'MOBILENET':
                self._node_type = dai.node.MobileNetSpatialDetectionNetwork if self._is_spatial() else dai.node.MobileNetDetectionNetwork

    def _config_spatials_args(self, args):
        if not isinstance(args, Dict):
            args = vars(args)  # Namespace -> Dict
        self.config_spatial(
            bb_scale_factor=args.get('sbbScaleFactor', None),
            lower_threshold=args.get('minDepth', None),
            upper_threshold=args.get('maxDepth', None),
        )

    def _parse_config(self, model_config: Union[Path, str, Dict]):
        """
        Called when NNComponent is initialized. Reads config.json file and parses relevant setting from there
        """
        parent_folder = None
        if isinstance(model_config, str):
            model_config = Path(model_config).resolve()

        if isinstance(model_config, Path):
            parent_folder = model_config.parent
            with model_config.open() as f:
                self._config = Config().load(json.loads(f.read()))
        else:  # Dict
            self._config = model_config

        if 'source' in self._config:
            if self._config['source'] == 'roboflow':
                from depthai_sdk.components.integrations.roboflow import RoboflowIntegration
                self._roboflow = RoboflowIntegration(self._config)
                self._parse_node_type('YOLO')  # Roboflow only supports YOLO models
                return
            else:
                raise ValueError(f"[NN Dict configuration] Source '{self._config['source']}' not supported")

        # Get blob from the config file
        if 'model' in self._config:
            model = self._config['model']

            # Resolve the paths inside config
            if parent_folder:
                for name in ['blob', 'xml', 'bin']:
                    if name in model:
                        model[name] = str((parent_folder / model[name]).resolve())

            if 'blob' in model:
                self._blob = dai.OpenVINO.Blob(model['blob'])

        # Parse OpenVINO version
        if "openvino_version" in self._config:
            self._forced_version = parse_open_vino_version(self._config.get("openvino_version"))

        # Save for visualization
        self._labels = self._config.get("mappings", {}).get("labels", None)

        # Handler.py logic to decode raw NN results into standardized AI results
        if 'handler' in self._config:
            self._handler = loadModule(model_config.parent / self._config["handler"])

            if not callable(getattr(self._handler, "decode", None)):
                raise RuntimeError("Custom model handler does not contain 'decode' method!")

        if 'nn_config' in self._config:
            nn_config = self._config.get("nn_config", {})

            # Parse node type
            nn_family = nn_config.get("NN_family", None)
            if nn_family:
                self._parse_node_type(nn_family)

    def _blob_from_config(self, model: Dict, version: dai.OpenVINO.Version) -> str:
        """
        Gets the blob from the config file.
        """
        vals = str(version).split('_')
        version_str = f"{vals[1]}.{vals[2]}"

        if 'model_name' in model:  # Use blobconverter to download the model
            zoo_type = model.get("zoo", 'intel')
            return blobconverter.from_zoo(model['model_name'],
                                          zoo_type=zoo_type,
                                          shaves=6,  # TODO: Calculate ideal shave amount
                                          version=version_str
                                          )

        if 'xml' in model and 'bin' in model:
            return blobconverter.from_openvino(xml=model['xml'],
                                               bin=model['bin'],
                                               data_type="FP16",  # Myriad X
                                               shaves=6,  # TODO: Calculate ideal shave amount
                                               version=version_str
                                               )

        raise ValueError("Specified `model` values in json config files are incorrect!")

    def _setup_resize_manip(self, pipeline: Optional[dai.Pipeline] = None) -> dai.Node.Output:
        """
        Creates ImageManip node that resizes the input to match the expected NN input size.
        DepthAI uses CHW (Planar) channel layout and BGR color order convention.
        """
        if not self.image_manip:
            self.image_manip = pipeline.create(dai.node.ImageManip)
            self._stream_input.link(self.image_manip.inputImage)
            self.image_manip.setMaxOutputFrameSize(self._size[0] * self._size[1] * 3)
            self.image_manip.initialConfig.setFrameType(dai.RawImgFrame.Type.BGR888p)
            # Set to non-blocking
            self.image_manip.inputImage.setBlocking(False)
            self.image_manip.inputImage.setQueueSize(2)

        # Set Aspect Ratio resizing mode
        if self._ar_resize_mode == ResizeMode.CROP:
            # Cropping is already the default mode of the ImageManip node
            self.image_manip.initialConfig.setResize(self._size)
        elif self._ar_resize_mode == ResizeMode.LETTERBOX:
            self.image_manip.initialConfig.setResizeThumbnail(*self._size)
        elif self._ar_resize_mode == ResizeMode.STRETCH:
            self.image_manip.initialConfig.setResize(self._size)
            self.image_manip.setKeepAspectRatio(False)  # Not keeping aspect ratio -> stretching the image

        return self.image_manip.out

    def config_multistage_nn(self,
                             debug=False,
                             labels: Optional[List[int]] = None,
                             scale_bb: Optional[Tuple[int, int]] = None,
                             ) -> None:
        """
        Configures the MultiStage NN pipeline. Available if the input to this NNComponent is Detection NNComponent.

        Args:
            debug (bool, default False): Debug script node
            labels (List[int], optional): Crop & run inference only on objects with these labels
            scale_bb (Tuple[int, int], optional): Scale detection bounding boxes (x, y) before cropping the frame. In %.
        """
        if not self._is_multi_stage():
            print("Input to this model was not a NNComponent, so 2-stage NN inferencing isn't possible!"
                  "This configuration attempt will be ignored.")
            return

        self._multi_stage_config = MultiStageConfig(debug, labels, scale_bb)

    def _parse_label(self, label: Union[str, int]) -> int:
        if isinstance(label, int):
            return label
        elif isinstance(label, str):
            if not self._labels:
                raise ValueError("Incorrect trackLabels type! Make sure to pass NN configuration to"
                                 "the NNComponent so it can deccode string labels!")
            # Label map is Dict of either "name", or ["name", "color"]
            label_strs = [l.upper() if isinstance(l, str) else l[0].upper() for l in self._labels]

            if label.upper() not in label_strs: raise ValueError(f"String '{label}' wasn't found in passed labels!")
            return label_strs.index(label.upper())
        else:
            raise Exception('_parse_label only accepts int or str')

    def config_tracker(self,
                       tracker_type: Optional[dai.TrackerType] = None,
                       track_labels: Optional[List[int]] = None,
                       assignment_policy: Optional[dai.TrackerIdAssignmentPolicy] = None,
                       max_obj: Optional[int] = None,
                       threshold: Optional[float] = None
                       ):
        """
        Configure Object Tracker node (if it's enabled).

        Args:
            tracker_type (dai.TrackerType, optional): Set object tracker type
            track_labels (List[int], optional): Set detection labels to track
            assignment_policy (dai.TrackerType, optional): Set object tracker ID assignment policy
            max_obj (int, optional): Set max objects to track. Max 60.
            threshold (float, optional): Set threshold for object detection confidence. Default: 0.0
        """

        if self.tracker is None:
            warnings.warn("Tracker was not enabled! Enable with cam.create_nn('[model]', tracker=True)."
                          "This configuration attempt will be ignored.")
            return

        if tracker_type:
            self.tracker.setTrackerType(type=tracker_type)

        if track_labels and 0 < len(track_labels):
            labels = [self._parse_label(l) for l in track_labels]
            self.tracker.setDetectionLabelsToTrack(labels)

        if assignment_policy:
            self.tracker.setTrackerIdAssignmentPolicy(assignment_policy)

        if max_obj:
            if 60 < max_obj:
                raise ValueError("Maximum objects to track is 60!")
            self.tracker.setMaxObjectsToTrack(max_obj)

        if threshold:
            self.tracker.setTrackerThreshold(threshold)

    def config_yolo_from_metadata(self, metadata: Dict):
        """
        Configures (Spatial) Yolo Detection Network node with a dictionary. Calls config_yolo().
        """
        return self.config_yolo(
            num_classes=metadata['classes'],
            coordinate_size=metadata['coordinates'],
            anchors=metadata['anchors'],
            masks=metadata['anchor_masks'],
            iou_threshold=metadata['iou_threshold'],
            conf_threshold=metadata['confidence_threshold'],
        )

    def config_yolo(self,
                    num_classes: int,
                    coordinate_size: int,
                    anchors: List[float],
                    masks: Dict[str, List[int]],
                    iou_threshold: float,
                    conf_threshold: Optional[float] = None,
                    ) -> None:
        """
        Configures (Spatial) Yolo Detection Network node.

        """
        if not self._is_yolo():
            print('This is not a YOLO detection network! This configuration attempt will be ignored.')
            return

        if not self.node:
            raise Exception('YOLO node not initialized!')

        self.node.setNumClasses(num_classes)
        self.node.setCoordinateSize(coordinate_size)
        self.node.setAnchors(anchors)
        self.node.setAnchorMasks(masks)
        self.node.setIouThreshold(iou_threshold)

        if conf_threshold:
            self.node.setConfidenceThreshold(conf_threshold)

    def config_nn(self,
                  conf_threshold: Optional[float] = None,
<<<<<<< HEAD
                  aspect_ratio_resize_mode: Union[AspectRatioResizeMode, str] = None):
=======
                  resize_mode: Union[ResizeMode, str] = None):
>>>>>>> d1cc2b57
        """
        Configures the Detection Network node.

        Args:
            conf_threshold: (float, optional): Confidence threshold for the detections (0..1]
<<<<<<< HEAD
            aspect_ratio_resize_mode: (AspectRatioResizeMode, optional): Change aspect ratio resizing mode - to either STRETCH, CROP, or LETTERBOX.
        """
        if aspect_ratio_resize_mode:
            if isinstance(aspect_ratio_resize_mode, str):
                try:
                    aspect_ratio_resize_mode = AspectRatioResizeMode[aspect_ratio_resize_mode.upper()]
                except (AttributeError, KeyError):
                    print('AR resize mode was not recognizied. Using default LETTERBOX mode.')

            self._ar_resize_mode = aspect_ratio_resize_mode
=======
            resize_mode: (ResizeMode, optional): Change aspect ratio resizing mode - to either STRETCH, CROP, or LETTERBOX.
        """
        if resize_mode:
            if isinstance(resize_mode, str):
                try:
                    resize_mode = ResizeMode[resize_mode.upper()]
                except (AttributeError, KeyError):
                    print('AR resize mode was not recognizied.'
                          'Options (case insensitive): STRETCH, CROP, LETTERBOX.'
                          'Using default LETTERBOX mode.')

            self._ar_resize_mode = resize_mode
>>>>>>> d1cc2b57
        if conf_threshold and self._is_detector():
            self.node.setConfidenceThreshold(conf_threshold)

    def config_spatial(self,
                       bb_scale_factor: Optional[float] = None,
                       lower_threshold: Optional[int] = None,
                       upper_threshold: Optional[int] = None,
                       calc_algo: Optional[dai.SpatialLocationCalculatorAlgorithm] = None):
        """
        Configures the Spatial Detection Network node.

        Args:
            bb_scale_factor (float, optional): Specifies scale factor for detected bounding boxes (0..1]
            lower_threshold (int, optional): Specifies lower threshold in depth units (millimeter by default) for depth values which will used to calculate spatial data
            upper_threshold (int, optional): Specifies upper threshold in depth units (millimeter by default) for depth values which will used to calculate spatial data
            calc_algo (dai.SpatialLocationCalculatorAlgorithm, optional): Specifies spatial location calculator algorithm: Average/Min/Max
        """
        if not self._is_spatial():
            print('This is not a Spatial Detection network! This configuration attempt will be ignored.')
            return

        if bb_scale_factor:
            self.node.setBoundingBoxScaleFactor(bb_scale_factor)
        if lower_threshold:
            self.node.setDepthLowerThreshold(lower_threshold)
        if upper_threshold:
            self.node.setDepthUpperThreshold(upper_threshold)
        if calc_algo:
            self.node.setSpatialCalculationAlgorithm(calc_algo)

    def _update_config(self):
        if self.node is None or self._config is None:
            return

        nn_config = self._config.get("nn_config", {})

        meta = nn_config.get('NN_specific_metadata', None)
        if self._is_yolo() and meta:
            self.config_yolo_from_metadata(metadata=meta)

        self.config_nn(conf_threshold=nn_config.get('conf_threshold', None))

    """
    Available outputs (to the host) of this component
    """

    class Trigger:
        def __init__(self, nn_component: 'NNComponent'):
            self._comp = nn_component

    class DetectionTrigger(Trigger):
        def __init__(self, nn_component: 'NNComponent'):
            super().__init__(nn_component)

    class DetectionsTrigger(Trigger):
        def __init__(self, nn_component: 'NNComponent'):
            super().__init__(nn_component)
            self.condition_func = None
            self.dir_path = None
            self.stream = None
            self.offset = None
            self.duration = None
            self.threads = []

        def __exit__(self, exc_type, exc_val, exc_tb):
            for t in self.threads:
                t.join()

        async def save(self):
            await asyncio.sleep(self.offset)
            self.stream._video_recorder.save_snapshot(self.dir_path, self.offset + self.duration)

        def run_async_loop_in_thread(self):
            asyncio.run(self.save())

        def check_trigger(self, condition_input: Any = None) -> None:
            if self.condition_func is None:
                return

            if self.condition_func(condition_input):
                thread = Thread(target=self.run_async_loop_in_thread)
                thread.start()
                self.threads.append(thread)

        def record(self,
                   condition_func: Callable[[Any], bool],
                   dir_path: Union[Path, str],
                   stream: XoutBase,
                   offset: int = 0,  # From which frame before/after trigger should we start recording frames
                   duration: int = 10,  # After how many frames after the last trigger should we stop recording
                   ):
            """
            Record frames from a stream to a directory on condition.

            Args:
                condition_func: Function that takes detections and returns True if we should record.
                dir_path: Path to the directory where to save the video.
                stream: Stream to record.
                offset: From which second before/after trigger should we start recording frames.
                duration: Duration of the recording in seconds.
            """
            assert condition_func is not None, 'Condition function must be provided'
            self.condition_func = condition_func
            self.dir_path = dir_path
            self.stream = stream
            self.offset = offset
            self.duration = duration

            self._comp._add_trigger('detections', self)

    detection: DetectionTrigger
    detections: DetectionsTrigger

    def _add_trigger(self, trigger_name, trigger: Trigger):
        """
        Adds a trigger to a directory.

        Args:
            trigger_name: Name of the trigger.
            trigger: Trigger object.
        """
        self.triggers[trigger_name].append(trigger)

    class Out:
        def __init__(self, nn_component: 'NNComponent'):
            self._comp = nn_component

        def main(self, pipeline: dai.Pipeline, device: dai.Device) -> XoutBase:
            """
            Default output. Streams NN results and high-res frames that were downscaled and used for inferencing.
            Produces DetectionPacket or TwoStagePacket (if it's 2. stage NNComponent).
            """

            if self._comp._is_multi_stage():
                det_nn_out = StreamXout(id=self._comp._input.node.id,
                                        out=self._comp._input.node.out,
                                        name=self._comp._input.name)
                second_nn_out = StreamXout(id=self._comp.node.id, out=self._comp.node.out, name=self._comp.name)

                out = XoutTwoStage(det_nn=self._comp._input,
                                   second_nn=self._comp,
                                   frames=self._comp._input._input.get_stream_xout(),
                                   det_out=det_nn_out,
                                   second_nn_out=second_nn_out,
                                   device=device,
                                   input_queue_name="input_queue" if self._comp.x_in else None)
            else:
                det_nn_out = StreamXout(id=self._comp.node.id, out=self._comp.node.out, name=self._comp.name)

                out = XoutNnResults(det_nn=self._comp,
                                    frames=self._comp._input.get_stream_xout(),
                                    nn_results=det_nn_out)

            return self._comp._create_xout(pipeline, out)

        def passthrough(self, pipeline: dai.Pipeline, device: dai.Device) -> XoutBase:
            """
            Default output. Streams NN results and passthrough frames (frames used for inferencing)
            Produces DetectionPacket or TwoStagePacket (if it's 2. stage NNComponent).
            """
            if self._comp._is_multi_stage():
                det_nn_out = StreamXout(id=self._comp._input.node.id,
                                        out=self._comp._input.node.out,
                                        name=self._comp._input.name)
                frames = StreamXout(id=self._comp._input.node.id,
                                    out=self._comp._input.node.passthrough,
                                    name=self._comp.name)
                second_nn_out = StreamXout(self._comp.node.id, self._comp.node.out, name=self._comp.name)

                out = XoutTwoStage(det_nn=self._comp._input,
                                   second_nn=self._comp,
                                   frames=frames,
                                   det_out=det_nn_out,
                                   second_nn_out=second_nn_out,
                                   device=device,
                                   input_queue_name="input_queue" if self._comp.x_in else None)
            else:
                det_nn_out = StreamXout(id=self._comp.node.id, out=self._comp.node.out, name=self._comp.name)
                frames = StreamXout(id=self._comp.node.id, out=self._comp.node.passthrough, name=self._comp.name)

                out = XoutNnResults(det_nn=self._comp,
                                    frames=frames,
                                    nn_results=det_nn_out)

            return self._comp._create_xout(pipeline, out)

        def image_manip(self, pipeline: dai.Pipeline, device: dai.Device) -> XoutBase:
            out = XoutFrames(frames=StreamXout(id=self._comp.image_manip.id,
                                               out=self._comp.image_manip.out,
                                               name=self._comp.name))
            return self._comp._create_xout(pipeline, out)

        def input(self, pipeline: dai.Pipeline, device: dai.Device) -> XoutBase:
            out = XoutFrames(frames=StreamXout(id=self._comp._input.node.id,
                                               out=self._comp._stream_input,
                                               name=self._comp.name))
            return self._comp._create_xout(pipeline, out)

        def spatials(self, pipeline: dai.Pipeline, device: dai.Device) -> XoutSpatialBbMappings:
            """
            Streams depth and bounding box mappings (``SpatialDetectionNework.boundingBoxMapping``). Produces SpatialBbMappingPacket.
            """
            if not self._comp._is_spatial():
                raise Exception('SDK tried to output spatial data (depth + bounding box mappings),'
                                'but this is not a Spatial Detection network!')

            out = XoutSpatialBbMappings(
                device=device,
                frames=StreamXout(id=self._comp.node.id, out=self._comp.node.passthroughDepth, name=self._comp.name),
                configs=StreamXout(id=self._comp.node.id, out=self._comp.node.out, name=self._comp.name)
            )

            return self._comp._create_xout(pipeline, out)

        def twostage_crops(self, pipeline: dai.Pipeline, device: dai.Device) -> XoutFrames:
            """
            Streams 2. stage cropped frames to the host. Produces FramePacket.
            """
            if not self._comp._is_multi_stage():
                raise Exception('SDK tried to output TwoStage crop frames, but this is not a Two-Stage NN component!')

            out = XoutFrames(frames=StreamXout(id=self._comp._multi_stage_nn.manip.id,
                                               out=self._comp._multi_stage_nn.manip.out,
                                               name=self._comp.name))

            return self._comp._create_xout(pipeline, out)

        def tracker(self, pipeline: dai.Pipeline, device: dai.Device) -> XoutTracker:
            """
            Streams ObjectTracker tracklets and high-res frames that were downscaled and used for inferencing. Produces TrackerPacket.
            """
            if not self._comp._is_tracker():
                raise Exception('Tracker was not enabled! Enable with cam.create_nn("[model]", tracker=True)!')

            self._comp.node.passthrough.link(self._comp.tracker.inputDetectionFrame)
            self._comp.node.out.link(self._comp.tracker.inputDetections)

            # TODO: add support for full frame tracking
            self._comp.node.passthrough.link(self._comp.tracker.inputTrackerFrame)

            out = XoutTracker(det_nn=self._comp,
                              frames=self._comp._input.get_stream_xout(),  # CameraComponent
                              tracklets=StreamXout(self._comp.tracker.id, self._comp.tracker.out))

            return self._comp._create_xout(pipeline, out)

        def encoded(self, pipeline: dai.Pipeline, device: dai.Device) -> XoutNnResults:
            """
            Streams NN results and encoded frames (frames used for inferencing)
            Produces DetectionPacket or TwoStagePacket (if it's 2. stage NNComponent).
            """
            if self._comp._input.encoder is None:
                raise Exception('Encoder not enabled for the input')

            if self._comp._is_multi_stage():
                raise NotImplementedError('Encoded output not supported for 2-stage NNs at the moment.')

            if self._comp._input._encoder_profile == dai.VideoEncoderProperties.Profile.MJPEG:
                out = XoutNnMjpeg(
                    det_nn=self._comp,
                    frames=StreamXout(self._comp._input.encoder.id, self._comp._input.encoder.bitstream),
                    nn_results=StreamXout(self._comp.node.id, self._comp.node.out),
                    color=self._comp._input.is_color(),
                    lossless=self._comp._input.encoder.getLossless(),
                    fps=self._comp._input.encoder.getFrameRate(),
                    frame_shape=self._comp._input.stream_size
                )
            else:
                out = XoutNnH26x(
                    det_nn=self._comp,
                    frames=StreamXout(self._comp._input.node.id, self._comp._input.encoder.bitstream),
                    nn_results=StreamXout(self._comp.node.id, self._comp.node.out),
                    color=self._comp._input.is_color(),
                    profile=self._comp._input._encoder_profile,
                    fps=self._comp._input.encoder.getFrameRate(),
                    frame_shape=self._comp._input.stream_size
                )

            return self._comp._create_xout(pipeline, out)

    # Checks
    def _is_spatial(self) -> bool:
        return self._spatial is not None  # todo fix if spatial is bool and equals to False

    def _is_tracker(self) -> bool:
        # Currently, only object detectors are supported
        return self._is_detector() and self.tracker is not None

    def _is_yolo(self) -> bool:
        return (
                self._node_type == dai.node.YoloDetectionNetwork or
                self._node_type == dai.node.YoloSpatialDetectionNetwork
        )

    def _is_mobile_net(self) -> bool:
        return (
                self._node_type == dai.node.MobileNetDetectionNetwork or
                self._node_type == dai.node.MobileNetSpatialDetectionNetwork
        )

    def _is_detector(self) -> bool:
        """
        Currently these 2 object detectors are supported
        """
        return self._is_yolo() or self._is_mobile_net()

    def _is_multi_stage(self):
        if not isinstance(self._input, type(self)):
            return False

        if not isinstance(self._input, Component):
            return False

        # if not self._input._is_detector():
        #     raise Exception('Only object detector models can be used as an input to the NNComponent!')

        return True<|MERGE_RESOLUTION|>--- conflicted
+++ resolved
@@ -1,9 +1,6 @@
-import asyncio
 import json
 import warnings
-from collections import defaultdict
 from pathlib import Path
-from threading import Thread
 from typing import Callable, Union, List, Dict
 
 import blobconverter
@@ -56,12 +53,6 @@
 
         self.name = name
         self.out = self.Out(self)
-<<<<<<< HEAD
-        self.detection = self.DetectionTrigger(self)
-        self.detections = self.DetectionsTrigger(self)
-
-        self.triggers = defaultdict(list)
-=======
         self.node: Optional[
             dai.node.NeuralNetwork,
             dai.node.MobileNetDetectionNetwork,
@@ -98,20 +89,13 @@
         # For visualizer
         self._labels: Optional[List] = None  # Obj detector labels
         self._handler: Optional[Callable] = None  # Custom model handler for decoding
->>>>>>> d1cc2b57
 
         # Save passed settings
         self._input = input
         self._spatial = spatial
         self._args = args
         self._replay = replay
-<<<<<<< HEAD
-        self._decode_fn = decode_fn or None
-
-        self.tracker = pipeline.createObjectTracker() if tracker else None
-=======
         self._decode_fn = decode_fn or None  # Decode function that will be used to decode NN results
->>>>>>> d1cc2b57
 
         # Parse passed settings
         self._parse_model(model)
@@ -501,28 +485,12 @@
 
     def config_nn(self,
                   conf_threshold: Optional[float] = None,
-<<<<<<< HEAD
-                  aspect_ratio_resize_mode: Union[AspectRatioResizeMode, str] = None):
-=======
                   resize_mode: Union[ResizeMode, str] = None):
->>>>>>> d1cc2b57
         """
         Configures the Detection Network node.
 
         Args:
             conf_threshold: (float, optional): Confidence threshold for the detections (0..1]
-<<<<<<< HEAD
-            aspect_ratio_resize_mode: (AspectRatioResizeMode, optional): Change aspect ratio resizing mode - to either STRETCH, CROP, or LETTERBOX.
-        """
-        if aspect_ratio_resize_mode:
-            if isinstance(aspect_ratio_resize_mode, str):
-                try:
-                    aspect_ratio_resize_mode = AspectRatioResizeMode[aspect_ratio_resize_mode.upper()]
-                except (AttributeError, KeyError):
-                    print('AR resize mode was not recognizied. Using default LETTERBOX mode.')
-
-            self._ar_resize_mode = aspect_ratio_resize_mode
-=======
             resize_mode: (ResizeMode, optional): Change aspect ratio resizing mode - to either STRETCH, CROP, or LETTERBOX.
         """
         if resize_mode:
@@ -535,7 +503,6 @@
                           'Using default LETTERBOX mode.')
 
             self._ar_resize_mode = resize_mode
->>>>>>> d1cc2b57
         if conf_threshold and self._is_detector():
             self.node.setConfidenceThreshold(conf_threshold)
 
@@ -581,83 +548,6 @@
     """
     Available outputs (to the host) of this component
     """
-
-    class Trigger:
-        def __init__(self, nn_component: 'NNComponent'):
-            self._comp = nn_component
-
-    class DetectionTrigger(Trigger):
-        def __init__(self, nn_component: 'NNComponent'):
-            super().__init__(nn_component)
-
-    class DetectionsTrigger(Trigger):
-        def __init__(self, nn_component: 'NNComponent'):
-            super().__init__(nn_component)
-            self.condition_func = None
-            self.dir_path = None
-            self.stream = None
-            self.offset = None
-            self.duration = None
-            self.threads = []
-
-        def __exit__(self, exc_type, exc_val, exc_tb):
-            for t in self.threads:
-                t.join()
-
-        async def save(self):
-            await asyncio.sleep(self.offset)
-            self.stream._video_recorder.save_snapshot(self.dir_path, self.offset + self.duration)
-
-        def run_async_loop_in_thread(self):
-            asyncio.run(self.save())
-
-        def check_trigger(self, condition_input: Any = None) -> None:
-            if self.condition_func is None:
-                return
-
-            if self.condition_func(condition_input):
-                thread = Thread(target=self.run_async_loop_in_thread)
-                thread.start()
-                self.threads.append(thread)
-
-        def record(self,
-                   condition_func: Callable[[Any], bool],
-                   dir_path: Union[Path, str],
-                   stream: XoutBase,
-                   offset: int = 0,  # From which frame before/after trigger should we start recording frames
-                   duration: int = 10,  # After how many frames after the last trigger should we stop recording
-                   ):
-            """
-            Record frames from a stream to a directory on condition.
-
-            Args:
-                condition_func: Function that takes detections and returns True if we should record.
-                dir_path: Path to the directory where to save the video.
-                stream: Stream to record.
-                offset: From which second before/after trigger should we start recording frames.
-                duration: Duration of the recording in seconds.
-            """
-            assert condition_func is not None, 'Condition function must be provided'
-            self.condition_func = condition_func
-            self.dir_path = dir_path
-            self.stream = stream
-            self.offset = offset
-            self.duration = duration
-
-            self._comp._add_trigger('detections', self)
-
-    detection: DetectionTrigger
-    detections: DetectionsTrigger
-
-    def _add_trigger(self, trigger_name, trigger: Trigger):
-        """
-        Adds a trigger to a directory.
-
-        Args:
-            trigger_name: Name of the trigger.
-            trigger: Trigger object.
-        """
-        self.triggers[trigger_name].append(trigger)
 
     class Out:
         def __init__(self, nn_component: 'NNComponent'):
