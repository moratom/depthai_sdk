--- conflicted
+++ resolved
@@ -1,36 +1,34 @@
-<<<<<<< HEAD
 from typing import Optional, Union, Any, Dict, Tuple
-
 import cv2
 import numpy as np
-=======
 from enum import Enum
-from typing import Optional, Union, Any, Dict
-
->>>>>>> d1cc2b57
 import depthai as dai
 
 from depthai_sdk.components.camera_component import CameraComponent
 from depthai_sdk.components.component import Component
-<<<<<<< HEAD
-from depthai_sdk.components.parser import parse_cam_socket, parse_median_filter
-from depthai_sdk.oak_outputs.xout import XoutDisparity, XoutDepth, XoutFrames
-=======
 from depthai_sdk.components.parser import parse_cam_socket, parse_median_filter, parse_encode
-from depthai_sdk.oak_outputs.xout import XoutDisparity, XoutDepth, XoutMjpeg, XoutH26x
->>>>>>> d1cc2b57
+from depthai_sdk.oak_outputs.xout import XoutDisparity, XoutDepth, XoutMjpeg, XoutH26x, XoutFrames
 from depthai_sdk.oak_outputs.xout_base import XoutBase, StreamXout
 from depthai_sdk.replay import Replay
 from depthai_sdk.visualize.configs import StereoColor
-from depthai_sdk.components.undistort import _get_mesh
 
 class WLSLevel(Enum):
     """WLS filter level"""
     LOW = (1000, 0.8)
     MEDIUM = (6000, 1.5)
     HIGH = (12000, 2.0)
-
-<<<<<<< HEAD
+from depthai_sdk.components.undistort import _get_mesh
+
+class StereoComponent(Component):
+    # Users should have access to these nodes
+    node: dai.node.StereoDepth
+
+    left: Union[None, CameraComponent, dai.node.MonoCamera, dai.node.ColorCamera, dai.Node.Output]
+    right: Union[None, CameraComponent, dai.node.MonoCamera, dai.node.ColorCamera, dai.Node.Output]
+
+    _left_stream: dai.Node.Output
+    _right_stream: dai.Node.Output
+
     _undistortion_offset: int = None
 
     @property
@@ -43,14 +41,6 @@
         # Disparity output from the StereoDepth node.
         return self.node.disparity
 
-    _replay: Optional[Replay]  # Replay module
-    _resolution: Union[None, str, dai.MonoCameraProperties.SensorResolution]
-    _fps: Optional[float]
-    _args: Dict
-=======
->>>>>>> d1cc2b57
-
-class StereoComponent(Component):
     def __init__(self,
                  pipeline: dai.Pipeline,
                  resolution: Union[None, str, dai.MonoCameraProperties.SensorResolution] = None,
@@ -79,9 +69,6 @@
         left: Union[None, CameraComponent, dai.node.MonoCamera, dai.node.ColorCamera, dai.Node.Output]
         right: Union[None, CameraComponent, dai.node.MonoCamera, dai.node.ColorCamera, dai.Node.Output]
 
-        _left_stream: dai.Node.Output
-        _right_stream: dai.Node.Output
-
         self._replay: Optional[Replay] = replay
         self._resolution: Optional[Union[str, dai.MonoCameraProperties.SensorResolution]] = resolution
         self._fps: Optional[float] = fps
@@ -100,7 +87,29 @@
             # MJPEG by default
             self._encoderProfile = parse_encode(encode)
 
-<<<<<<< HEAD
+        # Configuration variables
+        self._colorize = None
+        self._colormap = None
+        self._use_wls_filter = None
+        self._wls_level = None
+        self._wls_lambda = None
+        self._wls_sigma = None
+
+    def _get_output_stream(self, input: Union[
+        CameraComponent, dai.node.MonoCamera, dai.node.ColorCamera, dai.Node.Output
+    ]) -> dai.Node.Output:
+        if isinstance(input, CameraComponent):
+            return input.stream
+        elif isinstance(input, dai.node.MonoCamera):
+            return input.out
+        elif isinstance(input, dai.node.ColorCamera):
+            return input.video
+        elif isinstance(input, dai.Node.Output):
+            return input
+        else:
+            raise ValueError('get_output_stream() accepts either CameraComponent,'
+                             'dai.node.MonoCamera, dai.node.ColorCamera, dai.Node.Output!')
+
     def _get_stream_size(self, input: Union[CameraComponent, dai.node.MonoCamera, dai.node.ColorCamera, dai.Node.Output]) -> Optional[Tuple[int, int]]:
         if isinstance(input, CameraComponent):
             return input.stream_size
@@ -111,38 +120,6 @@
         else:
             return None
 
-    def _get_output_stream(self, input: Union[
-        CameraComponent, dai.node.MonoCamera, dai.node.ColorCamera, dai.Node.Output]) -> dai.Node.Output:
-=======
-        # Configuration variables
-        self._colorize = None
-        self._colormap = None
-        self._use_wls_filter = None
-        self._wls_level = None
-        self._wls_lambda = None
-        self._wls_sigma = None
-
-    def get_output_stream(self, input: Union[
-        CameraComponent, dai.node.MonoCamera, dai.node.ColorCamera, dai.Node.Output
-    ]) -> dai.Node.Output:
->>>>>>> d1cc2b57
-        if isinstance(input, CameraComponent):
-            return input.stream
-        elif isinstance(input, dai.node.MonoCamera):
-            return input.out
-        elif isinstance(input, dai.node.ColorCamera):
-            return input.video
-        elif isinstance(input, dai.Node.Output):
-            return input
-        else:
-<<<<<<< HEAD
-            raise ValueError(
-                'get_output_stream() accepts either CameraComponent, dai.node.MonoCamera, dai.node.ColorCamera, dai.Node.Output!')
-=======
-            raise ValueError('get_output_stream() accepts either CameraComponent,'
-                             'dai.node.MonoCamera, dai.node.ColorCamera, dai.Node.Output!')
->>>>>>> d1cc2b57
-
     def _update_device_info(self, pipeline: dai.Pipeline, device: dai.Device, version: dai.OpenVINO.Version):
         if not self._replay:
             # Live stream, check whether we have correct cameras
@@ -172,15 +149,24 @@
             if input_size:
                 self.node.setInputResolution(*input_size)
 
-<<<<<<< HEAD
         self._left_stream = self._get_output_stream(self.left)
         self._right_stream = self._get_output_stream(self.right)
 
         if self._replay:  # Replay
             self._replay.initStereoDepth(self.node, left_name=self.left._source_name, right_name=self.right._source_name)
-        else: # initStereoDepth already links the streams for stereo node
+        else:
             self._left_stream.link(self.node.left)
             self._right_stream.link(self.node.right)
+
+
+        if self.encoder:
+            try:
+                fps = self.left.get_fps()  # CameraComponent
+            except AttributeError:
+                fps = self.left.getFps()  # MonoCamera
+
+            self.encoder.setDefaultProfilePreset(fps, self._encoderProfile)
+            self.node.disparity.link(self.encoder.input)
 
         self.node.setRectifyEdgeFillColor(0)
 
@@ -194,24 +180,6 @@
             meshLeft = list(mesh_l.tobytes())
             meshRight = list(mesh_r.tobytes())
             self.node.loadMeshData(meshLeft, meshRight)
-=======
-        if self._replay:  # Replay
-            self._replay.initStereoDepth(self.node)
-        else:
-            self._left_stream.link(self.node.left)
-            self._right_stream.link(self.node.right)
-
-        if self.encoder:
-            try:
-                fps = self.left.get_fps()  # CameraComponent
-            except AttributeError:
-                fps = self.left.getFps()  # MonoCamera
-
-            self.encoder.setDefaultProfilePreset(fps, self._encoderProfile)
-            self.node.disparity.link(self.encoder.input)
-
-        self.node.setOutputSize(1200, 800)
->>>>>>> d1cc2b57
 
         if self._args:
             self._config_stereo_args(self._args)
@@ -236,7 +204,7 @@
 
     def config_stereo(self,
                       confidence: Optional[int] = None,
-                      align: Union[None, str, dai.CameraBoardSocket, dai.RawStereoDepthConfig.AlgorithmControl.DepthAlign] = None,
+                      align: Union[None, str, dai.CameraBoardSocket] = None,
                       median: Union[None, int, dai.MedianFilter] = None,
                       extended: Optional[bool] = None,
                       subpixel: Optional[bool] = None,
@@ -248,13 +216,7 @@
         Configures StereoDepth modes and options.
         """
         if confidence: self.node.initialConfig.setConfidenceThreshold(confidence)
-        if align:
-            if isinstance(align, dai.CameraBoardSocket) or \
-                isinstance(align, dai.RawStereoDepthConfig.AlgorithmControl.DepthAlign):
-                self.node.setDepthAlign(align)
-            elif isinstance(align, str):
-                self.node.setDepthAlign(parse_cam_socket(align))
-
+        if align: self.node.setDepthAlign(parse_cam_socket(align))
         if median: self.node.setMedianFilter(parse_median_filter(median))
         if extended: self.node.initialConfig.setExtendedDisparity(extended)
         if subpixel: self.node.initialConfig.setSubpixel(subpixel)
@@ -314,7 +276,6 @@
         disp_levels = self.node.getMaxDisparity() / 95
         return baseline * focalLength * disp_levels
 
-<<<<<<< HEAD
     def _get_maps(self, width: int, height: int, calib: dai.CalibrationHandler):
         imageSize = (width, height)
         M1 = np.array(calib.getCameraIntrinsics(calib.getStereoLeftCameraId(), width, height))
@@ -338,17 +299,6 @@
         mapX_l, mapY_l = cv2.initUndistortRectifyMap(M1, d1, R1, M2, imageSize, cv2.CV_32FC1)
         mapX_r, mapY_r = cv2.initUndistortRectifyMap(M2, d2, R2, M2, imageSize, cv2.CV_32FC1)
         return mapX_l, mapY_l, mapX_r, mapY_r
-=======
-    @property
-    def depth(self) -> dai.Node.Output:
-        # Depth output from the StereoDepth node.
-        return self.node.depth
-
-    @property
-    def disparity(self) -> dai.Node.Output:
-        # Disparity output from the StereoDepth node.
-        return self.node.disparity
->>>>>>> d1cc2b57
 
     """
     Available outputs (to the host) of this component
