--- conflicted
+++ resolved
@@ -124,11 +124,7 @@
             self._resolution = self._resolution or dai.MonoCameraProperties.SensorResolution.THE_400_P
 
             # Always use 1200p for OAK-D-LR and OAK-D-SR
-<<<<<<< HEAD
             if self._device.getDeviceName() == 'OAK-D-LR':
-=======
-            if self._device.getDeviceName() in ['OAK-D-LR', 'OAK-D-SR']:
->>>>>>> a93949f2
                 self._resolution = dai.MonoCameraProperties.SensorResolution.THE_1200_P
 
             if not self.left:
@@ -138,20 +134,12 @@
                                              replay=self._replay)
 
             # AR0234 outputs 1200p, so we need to resize it to 800p on RVC2
-<<<<<<< HEAD
             if self._device.getDeviceName() == 'OAK-D-LR':
-=======
-            if self._device.getDeviceName() in ['OAK-D-LR', 'OAK-D-SR']:
->>>>>>> a93949f2
                 if isinstance(self.left, CameraComponent) and isinstance(self.right, CameraComponent):
                     self.left.config_color_camera(isp_scale=(2, 3))
                     self.right.config_color_camera(isp_scale=(2, 3))
 
-<<<<<<< HEAD
-            if len(device.getIrDrivers()) > 0:
-=======
             if self._get_ir_drivers():
->>>>>>> a93949f2
                 laser = self._args.get('irDotBrightness', None)
                 laser = laser if laser is not None else 800
                 if 0 < laser:
