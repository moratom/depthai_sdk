--- conflicted
+++ resolved
@@ -180,7 +180,9 @@
             xoutbase.setup_base(self.new_packet)
             xouts.append(xoutbase)
 
-<<<<<<< HEAD
+            if hasattr(xoutbase, 'setup_visualize'):
+                xoutbase.setup_visualize(Visualizer(), xoutbase.name)
+
         return xouts
 
 
@@ -209,9 +211,5 @@
 
         if isinstance(self.action, RecordAction):
             self.action.setup(device, action_xouts)  # creates writers for VideoRecorder()
-=======
-            if hasattr(xoutbase, 'setup_visualize'):
-                xoutbase.setup_visualize(Visualizer(), xoutbase.name)
->>>>>>> 25b0d2b6
 
         return [trigger_xout] + action_xouts