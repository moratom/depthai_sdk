--- conflicted
+++ resolved
@@ -4,11 +4,7 @@
 
 import depthai as dai
 
-<<<<<<< HEAD
-from depthai_sdk.callback_context import CallbackContext
-=======
 from depthai_sdk import FramePacket
->>>>>>> d1cc2b57
 from depthai_sdk.oak_outputs.syncing import SequenceNumSync
 from depthai_sdk.oak_outputs.xout import XoutFrames, XoutDepth
 from depthai_sdk.oak_outputs.xout_base import XoutBase
@@ -60,17 +56,6 @@
             xoutbase.name = self.find_new_name(xoutbase.name, names)
         names.append(xoutbase.name)
 
-<<<<<<< HEAD
-        recorder = VideoRecorder()
-        record_path = self.record_path or '.'
-        recorder.update(Path(record_path), device, [xoutbase])
-
-        if self.visualizer:
-            xoutbase.setup_visualize(visualizer=self.visualizer, name=xoutbase.name)
-
-        if self.record_path:
-            xoutbase.setup_recorder(recorder=recorder, is_recorder_enabled=self.record_path is not None)
-=======
         recorder = None
         if self.record_path:
             recorder = VideoRecorder()
@@ -88,7 +73,6 @@
 
         if self.record_path:
             xoutbase.setup_recorder(recorder=recorder)
->>>>>>> d1cc2b57
 
         return [xoutbase]
 
