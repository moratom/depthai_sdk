--- conflicted
+++ resolved
@@ -4,11 +4,7 @@
 
 import depthai as dai
 
-<<<<<<< HEAD
-from depthai_sdk.callback_context import CallbackContext
-=======
 from depthai_sdk import FramePacket
->>>>>>> 01c2bd6d
 from depthai_sdk.oak_outputs.syncing import SequenceNumSync
 from depthai_sdk.oak_outputs.xout import XoutFrames
 from depthai_sdk.oak_outputs.xout_base import XoutBase
@@ -61,19 +57,16 @@
             xoutbase.name = self.find_new_name(xoutbase.name, names)
         names.append(xoutbase.name)
 
-        recorder = VideoRecorder()
-        record_path = self.record_path or '.'
-        recorder.update(Path(record_path), device, [xoutbase])
+        recorder = None
+        if self.record_path:
+            recorder = VideoRecorder()
+            recorder.update(Path(self.record_path), device, [xoutbase])
 
         if self.visualizer:
             xoutbase.setup_visualize(visualizer=self.visualizer, name=xoutbase.name)
 
         if self.record_path:
-<<<<<<< HEAD
-            xoutbase.setup_recorder(recorder=recorder, is_recorder_enabled=self.record_path is not None)
-=======
             xoutbase.setup_recorder(recorder=recorder)
->>>>>>> 01c2bd6d
 
         return [xoutbase]
 
