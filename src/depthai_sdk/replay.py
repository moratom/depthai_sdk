from pathlib import Path
import os
import cv2
import depthai as dai
from numpy import isin
from .utils import *
from typing import Dict, Optional, Tuple, List, Any, Union
from .readers.abstract_reader import AbstractReader
from time import monotonic
import time
from threading import Thread



class Replay:
<<<<<<< HEAD
    disabledStreams: List[str] = []
    readers: Dict[str, AbstractReader] = dict()
    # Nodes
    left: dai.node.XLinkIn = None
    right: dai.node.XLinkIn = None
    color: dai.node.XLinkIn = None
    stereo: dai.node.StereoDepth = None

    frames: Dict[str, Any] = dict()  # Cv2 frames read from Readers
    imgFrames: Dict[str, dai.ImgFrame] = dict()  # Last frame sent to the device

    _streamTypes = ['color', 'left', 'right', 'depth']  # Available types to stream back to the camera
    _fileTypes = ['color', 'left', 'right', 'disparity', 'depth']
    _videoExt = ['.mjpeg', '.avi', '.mp4', '.h265', '.h264', '.mpg', '.webm']
=======
    disabledStreams = []
    _streamTypes = ['color', 'left', 'right', 'depth']  # Available types to stream back to the camera
    _fileTypes = ['color', 'left', 'right', 'disparity', 'depth']
    _supportedExt = ['.mjpeg', '.avi', '.mp4', '.h265', '.h264', '.bag', '.mcap', '.db3']
>>>>>>> 870e9973
    _imageExt = ['.bmp', '.dib', '.jpeg', '.jpg', '.jpe', '.jp2', '.png', '.webp', '.pbm', '.pgm', '.ppm', '.pxm',
                 '.pnm', '.pfm', '.sr', '.ras', '.tiff', '.tif', '.exr', '.hdr', '.pic']
    _inputQueues = dict()  # dai.InputQueue dictionary for each stream
    _seqNum = 0  # Frame sequence number, added to each imgFrame
<<<<<<< HEAD
    _now: monotonic = None
    _colorSize: Optional[Tuple[int, int]] = None
=======
    _start = datetime.datetime.now()  # For frame timestamp
    _now = datetime.datetime.now()
    _colorSize = None
>>>>>>> 870e9973
    _keepAR = True  # By default crop image as needed to keep the aspect ratio
    _xins = []  # XLinkIn stream names
    _pause = False
    _calibData = None
    fps: float = 30.0
    thread: Thread = None
    _stop: bool = False

    def __init__(self, path: str):
        """
        Helper file to replay recorded depthai stream. It reads from recorded files (mjpeg/avi/mp4/h265/h264/bag)
        and sends frames back to OAK camera to replay the scene, including depth reconstruction from 2 synced mono
        streams.
    
        Args:
            path (str): Path to the recording folder, file, depthai-recording name, or url to video/YouTube/image
        """
<<<<<<< HEAD
        self.path = self._get_path(path)
=======
        self.path = Path(path).resolve().absolute()

        self.frames = dict()  # Frames read from Readers
        self.imgFrames = dict()  # Last frame sent to the device

        self.readers = dict()
        self._supportedExt.extend(self._imageExt)
>>>>>>> 870e9973

        def read_file(file_path: Path) -> None:
            str_path = str(file_path)
            file = os.path.basename(file_path)
            (name, extension) = os.path.splitext(file)
<<<<<<< HEAD
            if extension == '.bag':
                from .readers.rosbag_reader import RosbagReader
                self.readers[name] = RosbagReader(str_path)
            elif extension == '.mcap':
                from .readers.mcap_reader import McapReader
                self.readers[name] = McapReader(str_path)
            elif extension in self._imageExt:
                from .readers.image_reader import ImageReader
                self.readers[name] = ImageReader(str_path)
            elif extension in self._videoExt:
                # For .mjpeg / .h265 / .mp4 files
                from .readers.videocap_reader import VideoCapReader
                self.readers[name] = VideoCapReader(str_path)
=======
            if extension in self._supportedExt:
                if extension == '.bag':
                    from .readers.rosbag_reader import RosbagReader
                    self.readers[name] = RosbagReader(strPath)
                elif extension == '.mcap':
                    from .readers.mcap_reader import McapReader
                    self.readers[name] = McapReader(strPath)
                elif extension == '.db3':
                    from .readers.db3_reader import Db3Reader
                    self.readers[name] = Db3Reader(Path(strPath).parent)
                elif extension in self._imageExt:
                    from .readers.image_reader import ImageReader
                    self.readers[name] = ImageReader(strPath)
                elif name in self._fileTypes:
                    # For .mjpeg / .h265 / .mp4 files
                    from .readers.videocap_reader import VideoCapReader
                    self.readers[name] = VideoCapReader(strPath)
                else:
                    print(f"Found and skipped an unsupported file name: '{file}'.")
>>>>>>> 870e9973
            elif file == 'calib.json':
                self._calibData = dai.CalibrationHandler(str_path)
            else:
                print(f"Found and skipped an unknown file, extension: '{extension}'.")

        if self.path.is_dir():  # Provided path is a folder
<<<<<<< HEAD
            for fileName in os.listdir(self.path):
                file_path = self.path / fileName
                if file_path.is_file():
                    read_file(file_path)
        else:  # Provided path is a file
            read_file(self.path)
=======
            for fileName in os.listdir(path):
                filePath = self.path / fileName
                if filePath.is_file(): readFile(filePath)
        else:  # Provided path is a file
            readFile(self.path)
>>>>>>> 870e9973

        if len(self.readers) == 0:
            raise RuntimeError("Path invalid - no recordings found.")

    def _get_path(self, path: str) -> Path:
        """
        Either use local depthai-recording, YT link, mp4 url
        @param path: depthai-recording path.
        @return: Replay module
        """
        if isUrl(path):
            if isYoutubeLink(path):
                # Overwrite source - so Replay class can use it
                return downloadYTVideo(path)
            else:
                # TODO: download video/image(s) from the internet
                raise NotImplementedError("Only YouTube video download is currently supported!")

        # TODO: check if absolute or relative
        if Path(path).is_file() or Path(path).is_dir():
            return Path(path)

        recordingName: str = path
        # Check if we have it stored locally
        path: Path = getLocalRecording(recordingName)
        if path is not None:
            return path
        # Try to download from the server
        dic = getAvailableRecordings()
        if recordingName in dic:
            arr = dic[recordingName]
            print("Downloading depthai recording '{}' from Luxonis' servers, in total {:.2f} MB".format(recordingName,
                                                                                                  arr[1] / 1e6))
            path = downloadRecording(recordingName, arr[0])
            return path
        else:
            raise ValueError(f"DepthAI recording '{recordingName}' was not found on the server!")

    def togglePause(self):
        """
        Toggle pausing of sending frames to the OAK camera.
        """
        self._pause = not self._pause

    def setResizeColor(self, size: Tuple[int, int]):
        """
        Resize color frames prior to sending them to the device.

        Args:
            size (tuple(width, heigth)): Size of color frames that are sent to the camera
        """
        self._colorSize = size

    def keepAspectRatio(self, keepAspectRatio: bool):
        """
        Used when we want to resize color frames before sending them to the host. By default,
        this is set to True, so frames are cropped to keep the original aspect ratio.
        """
        self._keepAR = keepAspectRatio

    def setFps(self, fps: float):
        """
        Sets frequency at which Replay module will send frames to the camera. Default 30FPS.
        """
        self.fps = fps

    def disableStream(self, streamName: str, disableReading: bool = False):
        """
        Disable sending a recorded stream to the device.

        Args:
            streamName(str): Name of the stream to disable (eg. 'left', 'color', 'depth', etc.)
            disableReading (bool, Optional): Also disable reading frames from the file
        """
        # if streamName not in self.readers:
        #     print(f"There's no stream '{streamName}' available!")
        #     return
        if disableReading:
            self.readers[streamName].close()
            # Remove the stream from the dict
            self.readers.pop(streamName, None)

        self.disabledStreams.append(streamName)

    def sendFrames(self, cb=None) -> bool:
        """
        Reads and sends recorded frames from all enabled streams to the OAK camera.

        Returns:
            bool: True if successful, otherwise False.
        """
        if not self._pause:  # If replaying is paused, don't read new frames
            if not self._readFrames():
                return False  # End of the recording

        self._now = monotonic()
        for name in self.frames:
            imgFrame = self._createImgFrame(name, self.frames[name])
            # Save the imgFrame
            self.imgFrames[name] = imgFrame
            if cb:  # callback
                cb(name, imgFrame)

            # Don't send these frames to the OAK camera
            if name in self.disabledStreams: continue

            # Send an imgFrame to the OAK camera
            self._inputQueues[name].send(imgFrame)

        self._seqNum += 1
        return True

    def initPipeline(self,
                     pipeline: Optional[dai.Pipeline] = None
                     ) -> dai.Pipeline:
        """
        Prepares the pipeline for replaying. It creates XLinkIn nodes and sets up StereoDepth node.
        Returns:
            pipeline, nodes
        """
        if pipeline is None:  # Create pipeline if not passed
            pipeline = dai.Pipeline()

        if self._calibData is not None:
            pipeline.setCalibrationData(self._calibData)

        def createXIn(p: dai.Pipeline, name: str):
            xin = p.create(dai.node.XLinkIn)
            xin.setMaxDataSize(self._getMaxSize(name))
            xin.setNumFrames(4)
            xin.setStreamName(name + '_in')
            self._xins.append(name)
            return xin

        for _, reader in self.readers.items():
            for name in reader.getStreams():
                if name not in self.disabledStreams:
                    if name.upper() == 'LEFT':
                        self.left = createXIn(pipeline, name)
                    elif name.upper() == 'RIGHT':
                        self.right = createXIn(pipeline, name)
                    elif name.upper() == 'COLOR':
                        self.color = createXIn(pipeline, name)
                    else:
                        pass  # Not implemented

        # Create StereoDepth node
        if self.left and self.right:
            self.stereo = pipeline.create(dai.node.StereoDepth)
            self.stereo.setInputResolution(self.getShape('left'))

<<<<<<< HEAD
            if self.color:  # Enable RGB-depth alignment
                self.stereo.setDepthAlign(dai.CameraBoardSocket.RGB)
=======
            if hasattr(nodes, 'color'):  # Enable RGB-depth alignment
                nodes.stereo.setDepthAlign(dai.CameraBoardSocket.RGB)
>>>>>>> 870e9973
                if self._colorSize is not None:
                    self.stereo.setOutputSize(*self._colorSize)
                else:
                    self.stereo.setOutputSize(*self.getShape('color'))

            self.left.out.link(self.stereo.left)
            self.right.out.link(self.stereo.right)

        return pipeline

    def start(self, cb):
        """
        Start sending frames to the OAK device on a new thread
        """
        self.thread = Thread(target=self.run, args=(cb,))
        self.thread.start()

    def run(self, cb):
        delay = 1.0 / self.fps
        while True:
            time.sleep(delay)
            if not self.sendFrames(cb): break
            if self._stop: break
        print('Replay `run` thread stopped')

    def createQueues(self, device: dai.Device):
        """
        Creates input queue for each enabled stream
        
        Args:
            device (dai.Device): Device to which we will stream frames
        """
        for name in self._xins:
            self._inputQueues[name] = device.getInputQueue(name + '_in', maxSize=1)

    def getStreams(self) -> List[str]:
        streams: List[str] = []
        for _, reader in self.readers.items():
            [streams.append(name) for name in reader.getStreams()]
        return streams

    def _resizeColor(self, frame):
        if self._colorSize is None:
            # No resizing needed
            return frame

        if not self._keepAR:
            # No need to keep aspect ratio, image will be squished
            return cv2.resize(frame, self._colorSize)

        cropped = cropToAspectRatio(frame, self._colorSize)
        return cv2.resize(cropped, self._colorSize)

    def _createNewFrame(self, cvFrame) -> dai.ImgFrame:
        imgFrame = dai.ImgFrame()
        imgFrame.setData(cvFrame)
        imgFrame.setTimestamp(self._now)
        imgFrame.setSequenceNum(self._seqNum)
        shape = cvFrame.shape[::-1]
        imgFrame.setWidth(shape[0])
        imgFrame.setHeight(shape[1])
        return imgFrame

    def _createImgFrame(self, name: str, cvFrame) -> dai.ImgFrame:
        imgFrame: dai.ImgFrame = None
        if name == 'color':
            # Resize/crop color frame as specified by the user
            cvFrame = self._resizeColor(cvFrame)
            # cv2 reads frames in interleaved format, and most networks expect planar by default
            cvFrame = toPlanar(cvFrame)
            imgFrame = self._createNewFrame(cvFrame)
            imgFrame.setType(dai.RawImgFrame.Type.BGR888p)
            imgFrame.setInstanceNum(dai.CameraBoardSocket.RGB)
        elif name == 'left' or name == 'right':
            imgFrame = self._createNewFrame(cvFrame)
            imgFrame.setType(dai.RawImgFrame.Type.RAW8)
            imgFrame.setInstanceNum(getattr(dai.CameraBoardSocket, name.upper()))
        elif name == 'depth':
            imgFrame = self._createNewFrame(cvFrame)
            imgFrame.setType(dai.RawImgFrame.Type.RAW16)

        return imgFrame

    def _readFrames(self) -> bool:
        """
        Reads frames from all Readers.
        
        Returns:
            bool: True if successful, otherwise False.
        """
        self.frames = dict()
        for name in self.readers:
            if 1 < len(self.readers[name].getStreams()):  # Read all frames (one of each)
                frames = self.readers[name].read()
                if frames is None:
                    return False  # No more frames!

                for name, frame in frames.items():
                    self.frames[name] = frame
            else:
                self.frames[name] = self.readers[name].read()  # Read a frame
<<<<<<< HEAD

            if self.frames[name] is False:
                return False  # No more frames!
=======
                if self.frames[name] is None:
                    return False  # No more frames!
>>>>>>> 870e9973

            # Compress 3-plane frame to a single plane
            if name in ["left", "right", "disparity"] and len(self.frames[name].shape) == 3:
                self.frames[name] = self.frames[name][:, :, 0]  # All 3 planes are the same
        return True

    def _getMaxSize(self, name: str) -> int:
        """
        Used when setting XLinkIn nodes, so they consume the least amount of memory needed.
        """
        size = self.getShape(name)
        bytes_per_pixel = 1
        if name == 'color':
            bytes_per_pixel = 3
        elif name == 'depth':
            bytes_per_pixel = 2  # 16bit
        return size[0] * size[1] * bytes_per_pixel

    def getShape(self, streamName: str) -> Tuple[int, int]:
        """
        Get shape of a stream
        """
        for _, reader in self.readers.items():
<<<<<<< HEAD
            if streamName in reader.getStreams():
                return reader.getShape(streamName)
=======
            if name in reader.getStreams():
                return reader.getShape(name)
>>>>>>> 870e9973

    def close(self):
        """
        Closes all video readers.
        """
        for name in self.readers:
            self.readers[name].close()
        self._stop = True
        if self.thread:
            self.thread.join()<|MERGE_RESOLUTION|>--- conflicted
+++ resolved
@@ -1,58 +1,29 @@
+import array
 from pathlib import Path
 import os
 import cv2
+import types
 import depthai as dai
-from numpy import isin
+import datetime
 from .utils import *
-from typing import Dict, Optional, Tuple, List, Any, Union
-from .readers.abstract_reader import AbstractReader
-from time import monotonic
-import time
-from threading import Thread
-
 
 
 class Replay:
-<<<<<<< HEAD
-    disabledStreams: List[str] = []
-    readers: Dict[str, AbstractReader] = dict()
-    # Nodes
-    left: dai.node.XLinkIn = None
-    right: dai.node.XLinkIn = None
-    color: dai.node.XLinkIn = None
-    stereo: dai.node.StereoDepth = None
-
-    frames: Dict[str, Any] = dict()  # Cv2 frames read from Readers
-    imgFrames: Dict[str, dai.ImgFrame] = dict()  # Last frame sent to the device
-
-    _streamTypes = ['color', 'left', 'right', 'depth']  # Available types to stream back to the camera
-    _fileTypes = ['color', 'left', 'right', 'disparity', 'depth']
-    _videoExt = ['.mjpeg', '.avi', '.mp4', '.h265', '.h264', '.mpg', '.webm']
-=======
     disabledStreams = []
     _streamTypes = ['color', 'left', 'right', 'depth']  # Available types to stream back to the camera
     _fileTypes = ['color', 'left', 'right', 'disparity', 'depth']
     _supportedExt = ['.mjpeg', '.avi', '.mp4', '.h265', '.h264', '.bag', '.mcap', '.db3']
->>>>>>> 870e9973
     _imageExt = ['.bmp', '.dib', '.jpeg', '.jpg', '.jpe', '.jp2', '.png', '.webp', '.pbm', '.pgm', '.ppm', '.pxm',
                  '.pnm', '.pfm', '.sr', '.ras', '.tiff', '.tif', '.exr', '.hdr', '.pic']
     _inputQueues = dict()  # dai.InputQueue dictionary for each stream
     _seqNum = 0  # Frame sequence number, added to each imgFrame
-<<<<<<< HEAD
-    _now: monotonic = None
-    _colorSize: Optional[Tuple[int, int]] = None
-=======
     _start = datetime.datetime.now()  # For frame timestamp
     _now = datetime.datetime.now()
     _colorSize = None
->>>>>>> 870e9973
     _keepAR = True  # By default crop image as needed to keep the aspect ratio
     _xins = []  # XLinkIn stream names
     _pause = False
     _calibData = None
-    fps: float = 30.0
-    thread: Thread = None
-    _stop: bool = False
 
     def __init__(self, path: str):
         """
@@ -61,11 +32,8 @@
         streams.
     
         Args:
-            path (str): Path to the recording folder, file, depthai-recording name, or url to video/YouTube/image
-        """
-<<<<<<< HEAD
-        self.path = self._get_path(path)
-=======
+            path (str): Path to the recording folder
+        """
         self.path = Path(path).resolve().absolute()
 
         self.frames = dict()  # Frames read from Readers
@@ -73,27 +41,11 @@
 
         self.readers = dict()
         self._supportedExt.extend(self._imageExt)
->>>>>>> 870e9973
-
-        def read_file(file_path: Path) -> None:
-            str_path = str(file_path)
-            file = os.path.basename(file_path)
+
+        def readFile(filePath: Path) -> None:
+            strPath = str(filePath)
+            file = os.path.basename(filePath)
             (name, extension) = os.path.splitext(file)
-<<<<<<< HEAD
-            if extension == '.bag':
-                from .readers.rosbag_reader import RosbagReader
-                self.readers[name] = RosbagReader(str_path)
-            elif extension == '.mcap':
-                from .readers.mcap_reader import McapReader
-                self.readers[name] = McapReader(str_path)
-            elif extension in self._imageExt:
-                from .readers.image_reader import ImageReader
-                self.readers[name] = ImageReader(str_path)
-            elif extension in self._videoExt:
-                # For .mjpeg / .h265 / .mp4 files
-                from .readers.videocap_reader import VideoCapReader
-                self.readers[name] = VideoCapReader(str_path)
-=======
             if extension in self._supportedExt:
                 if extension == '.bag':
                     from .readers.rosbag_reader import RosbagReader
@@ -113,72 +65,29 @@
                     self.readers[name] = VideoCapReader(strPath)
                 else:
                     print(f"Found and skipped an unsupported file name: '{file}'.")
->>>>>>> 870e9973
             elif file == 'calib.json':
-                self._calibData = dai.CalibrationHandler(str_path)
+                self._calibData = dai.CalibrationHandler(strPath)
             else:
                 print(f"Found and skipped an unknown file, extension: '{extension}'.")
 
         if self.path.is_dir():  # Provided path is a folder
-<<<<<<< HEAD
-            for fileName in os.listdir(self.path):
-                file_path = self.path / fileName
-                if file_path.is_file():
-                    read_file(file_path)
-        else:  # Provided path is a file
-            read_file(self.path)
-=======
             for fileName in os.listdir(path):
                 filePath = self.path / fileName
                 if filePath.is_file(): readFile(filePath)
         else:  # Provided path is a file
             readFile(self.path)
->>>>>>> 870e9973
 
         if len(self.readers) == 0:
             raise RuntimeError("Path invalid - no recordings found.")
 
-    def _get_path(self, path: str) -> Path:
-        """
-        Either use local depthai-recording, YT link, mp4 url
-        @param path: depthai-recording path.
-        @return: Replay module
-        """
-        if isUrl(path):
-            if isYoutubeLink(path):
-                # Overwrite source - so Replay class can use it
-                return downloadYTVideo(path)
-            else:
-                # TODO: download video/image(s) from the internet
-                raise NotImplementedError("Only YouTube video download is currently supported!")
-
-        # TODO: check if absolute or relative
-        if Path(path).is_file() or Path(path).is_dir():
-            return Path(path)
-
-        recordingName: str = path
-        # Check if we have it stored locally
-        path: Path = getLocalRecording(recordingName)
-        if path is not None:
-            return path
-        # Try to download from the server
-        dic = getAvailableRecordings()
-        if recordingName in dic:
-            arr = dic[recordingName]
-            print("Downloading depthai recording '{}' from Luxonis' servers, in total {:.2f} MB".format(recordingName,
-                                                                                                  arr[1] / 1e6))
-            path = downloadRecording(recordingName, arr[0])
-            return path
-        else:
-            raise ValueError(f"DepthAI recording '{recordingName}' was not found on the server!")
-
     def togglePause(self):
         """
         Toggle pausing of sending frames to the OAK camera.
         """
         self._pause = not self._pause
-
-    def setResizeColor(self, size: Tuple[int, int]):
+        print("PAUSE", self._pause)
+
+    def setResizeColor(self, size: tuple):
         """
         Resize color frames prior to sending them to the device.
 
@@ -193,12 +102,6 @@
         this is set to True, so frames are cropped to keep the original aspect ratio.
         """
         self._keepAR = keepAspectRatio
-
-    def setFps(self, fps: float):
-        """
-        Sets frequency at which Replay module will send frames to the camera. Default 30FPS.
-        """
-        self.fps = fps
 
     def disableStream(self, streamName: str, disableReading: bool = False):
         """
@@ -218,7 +121,7 @@
 
         self.disabledStreams.append(streamName)
 
-    def sendFrames(self, cb=None) -> bool:
+    def sendFrames(self):
         """
         Reads and sends recorded frames from all enabled streams to the OAK camera.
 
@@ -229,13 +132,11 @@
             if not self._readFrames():
                 return False  # End of the recording
 
-        self._now = monotonic()
+        self._now = datetime.datetime.now()
         for name in self.frames:
             imgFrame = self._createImgFrame(name, self.frames[name])
             # Save the imgFrame
             self.imgFrames[name] = imgFrame
-            if cb:  # callback
-                cb(name, imgFrame)
 
             # Don't send these frames to the OAK camera
             if name in self.disabledStreams: continue
@@ -246,24 +147,20 @@
         self._seqNum += 1
         return True
 
-    def initPipeline(self,
-                     pipeline: Optional[dai.Pipeline] = None
-                     ) -> dai.Pipeline:
+    def initPipeline(self):
         """
         Prepares the pipeline for replaying. It creates XLinkIn nodes and sets up StereoDepth node.
         Returns:
             pipeline, nodes
         """
-        if pipeline is None:  # Create pipeline if not passed
-            pipeline = dai.Pipeline()
-
+        pipeline = dai.Pipeline()
         if self._calibData is not None:
             pipeline.setCalibrationData(self._calibData)
+        nodes = types.SimpleNamespace()
 
         def createXIn(p: dai.Pipeline, name: str):
             xin = p.create(dai.node.XLinkIn)
             xin.setMaxDataSize(self._getMaxSize(name))
-            xin.setNumFrames(4)
             xin.setStreamName(name + '_in')
             self._xins.append(name)
             return xin
@@ -271,51 +168,24 @@
         for _, reader in self.readers.items():
             for name in reader.getStreams():
                 if name not in self.disabledStreams:
-                    if name.upper() == 'LEFT':
-                        self.left = createXIn(pipeline, name)
-                    elif name.upper() == 'RIGHT':
-                        self.right = createXIn(pipeline, name)
-                    elif name.upper() == 'COLOR':
-                        self.color = createXIn(pipeline, name)
-                    else:
-                        pass  # Not implemented
+                    setattr(nodes, name, createXIn(pipeline, name))
 
         # Create StereoDepth node
-        if self.left and self.right:
-            self.stereo = pipeline.create(dai.node.StereoDepth)
-            self.stereo.setInputResolution(self.getShape('left'))
-
-<<<<<<< HEAD
-            if self.color:  # Enable RGB-depth alignment
-                self.stereo.setDepthAlign(dai.CameraBoardSocket.RGB)
-=======
+        if hasattr(nodes, 'left') and hasattr(nodes, 'right'):
+            nodes.stereo = pipeline.create(dai.node.StereoDepth)
+            nodes.stereo.setInputResolution(self._getShape('left'))
+
             if hasattr(nodes, 'color'):  # Enable RGB-depth alignment
                 nodes.stereo.setDepthAlign(dai.CameraBoardSocket.RGB)
->>>>>>> 870e9973
                 if self._colorSize is not None:
-                    self.stereo.setOutputSize(*self._colorSize)
+                    nodes.stereo.setOutputSize(*self._colorSize)
                 else:
-                    self.stereo.setOutputSize(*self.getShape('color'))
-
-            self.left.out.link(self.stereo.left)
-            self.right.out.link(self.stereo.right)
-
-        return pipeline
-
-    def start(self, cb):
-        """
-        Start sending frames to the OAK device on a new thread
-        """
-        self.thread = Thread(target=self.run, args=(cb,))
-        self.thread.start()
-
-    def run(self, cb):
-        delay = 1.0 / self.fps
-        while True:
-            time.sleep(delay)
-            if not self.sendFrames(cb): break
-            if self._stop: break
-        print('Replay `run` thread stopped')
+                    nodes.stereo.setOutputSize(*self._getShape('color'))
+
+            nodes.left.out.link(nodes.stereo.left)
+            nodes.right.out.link(nodes.stereo.right)
+
+        return pipeline, nodes
 
     def createQueues(self, device: dai.Device):
         """
@@ -325,10 +195,10 @@
             device (dai.Device): Device to which we will stream frames
         """
         for name in self._xins:
-            self._inputQueues[name] = device.getInputQueue(name + '_in', maxSize=1)
-
-    def getStreams(self) -> List[str]:
-        streams: List[str] = []
+            self._inputQueues[name] = device.getInputQueue(name + '_in')
+
+    def getStreams(self) -> array:
+        streams = []
         for _, reader in self.readers.items():
             [streams.append(name) for name in reader.getStreams()]
         return streams
@@ -348,7 +218,7 @@
     def _createNewFrame(self, cvFrame) -> dai.ImgFrame:
         imgFrame = dai.ImgFrame()
         imgFrame.setData(cvFrame)
-        imgFrame.setTimestamp(self._now)
+        imgFrame.setTimestamp(self._now - self._start)
         imgFrame.setSequenceNum(self._seqNum)
         shape = cvFrame.shape[::-1]
         imgFrame.setWidth(shape[0])
@@ -393,25 +263,19 @@
                     self.frames[name] = frame
             else:
                 self.frames[name] = self.readers[name].read()  # Read a frame
-<<<<<<< HEAD
-
-            if self.frames[name] is False:
-                return False  # No more frames!
-=======
                 if self.frames[name] is None:
                     return False  # No more frames!
->>>>>>> 870e9973
 
             # Compress 3-plane frame to a single plane
             if name in ["left", "right", "disparity"] and len(self.frames[name].shape) == 3:
                 self.frames[name] = self.frames[name][:, :, 0]  # All 3 planes are the same
         return True
 
-    def _getMaxSize(self, name: str) -> int:
+    def _getMaxSize(self, name: str):
         """
         Used when setting XLinkIn nodes, so they consume the least amount of memory needed.
         """
-        size = self.getShape(name)
+        size = self._getShape(name)
         bytes_per_pixel = 1
         if name == 'color':
             bytes_per_pixel = 3
@@ -419,25 +283,17 @@
             bytes_per_pixel = 2  # 16bit
         return size[0] * size[1] * bytes_per_pixel
 
-    def getShape(self, streamName: str) -> Tuple[int, int]:
+    def _getShape(self, name: str) -> tuple:
         """
         Get shape of a stream
         """
         for _, reader in self.readers.items():
-<<<<<<< HEAD
-            if streamName in reader.getStreams():
-                return reader.getShape(streamName)
-=======
             if name in reader.getStreams():
                 return reader.getShape(name)
->>>>>>> 870e9973
 
     def close(self):
         """
         Closes all video readers.
         """
         for name in self.readers:
-            self.readers[name].close()
-        self._stop = True
-        if self.thread:
-            self.thread.join()+            self.readers[name].close()