--- conflicted
+++ resolved
@@ -30,13 +30,6 @@
         "replay": ['mcap>=0.0.10',
                    'mcap-ros1-support==0.0.8',
                    'rosbags==0.9.11'],
-<<<<<<< HEAD
-        "record": ['av',
-                   'sensor_msgs',
-                   'geometry_msgs',
-                   'std_msgs',
-                   'genpy']
-=======
         "record": ['av'],
         "minimal": ['numpy',
                     'blobconverter',
@@ -46,11 +39,7 @@
                     'distinctipy',
                     'xmltodict',
                     ]
->>>>>>> 359e0ea9
     },
-    dependency_links=[
-        'https://rospypi.github.io/simple/'
-    ],
     project_urls={
         "Bug Tracker": "https://github.com/luxonis/depthai/issues",
         "Source Code": "https://github.com/luxonis/depthai/tree/main/depthai_sdk",
