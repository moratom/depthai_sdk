from depthai_sdk import OakCamera

with OakCamera() as oak:
    color = oak.create_camera('color')
    nn = oak.create_nn('mobilenet-ssd', color, spatial=True)
    oak.visualize([nn.out.main, nn.out.spatials], fps=True)
<<<<<<< HEAD
    oak.show_graph()
=======
>>>>>>> f50c33ea
    oak.start(blocking=True)<|MERGE_RESOLUTION|>--- conflicted
+++ resolved
@@ -4,8 +4,4 @@
     color = oak.create_camera('color')
     nn = oak.create_nn('mobilenet-ssd', color, spatial=True)
     oak.visualize([nn.out.main, nn.out.spatials], fps=True)
-<<<<<<< HEAD
-    oak.show_graph()
-=======
->>>>>>> f50c33ea
     oak.start(blocking=True)