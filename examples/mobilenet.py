import cv2
import depthai as dai
from depthai_sdk import OakCamera


with OakCamera() as oak:
    color = oak.create_camera('color')
    nn = oak.create_nn('mobilenet-ssd', color, spatial=True)
<<<<<<< HEAD
    oak.visualize([nn.out, nn.out.passthrough])
=======
    oak.visualize([nn.out.main, nn.out.passthrough])
>>>>>>> ccabd4b5
    oak.visualize(nn.out.spatials, scale=1/2)
    # oak.show_graph()
    oak.start(blocking=True)<|MERGE_RESOLUTION|>--- conflicted
+++ resolved
@@ -1,16 +1,9 @@
-import cv2
-import depthai as dai
 from depthai_sdk import OakCamera
-
 
 with OakCamera() as oak:
     color = oak.create_camera('color')
     nn = oak.create_nn('mobilenet-ssd', color, spatial=True)
-<<<<<<< HEAD
-    oak.visualize([nn.out, nn.out.passthrough])
-=======
     oak.visualize([nn.out.main, nn.out.passthrough])
->>>>>>> ccabd4b5
-    oak.visualize(nn.out.spatials, scale=1/2)
+    oak.visualize(nn.out.spatials, scale=1 / 2)
     # oak.show_graph()
     oak.start(blocking=True)