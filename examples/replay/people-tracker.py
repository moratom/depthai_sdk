<<<<<<< HEAD
import cv2
import depthai as dai
=======
>>>>>>> d1cc2b57
from depthai_sdk import OakCamera, ResizeMode

with OakCamera(replay="people-tracking-above-02") as oak:
    color = oak.create_camera('color')
    nn = oak.create_nn('person-detection-0200', color)
<<<<<<< HEAD
    nn.config_nn(aspect_ratio_resize_mode=ResizeMode.LETTERBOX)
=======
    nn.config_nn(resize_mode=ResizeMode.LETTERBOX)
>>>>>>> d1cc2b57
    oak.visualize([color, nn], fps=True)  # 1080P -> 720P
    oak.start(blocking=True)<|MERGE_RESOLUTION|>--- conflicted
+++ resolved
@@ -1,17 +1,8 @@
-<<<<<<< HEAD
-import cv2
-import depthai as dai
-=======
->>>>>>> d1cc2b57
 from depthai_sdk import OakCamera, ResizeMode
 
 with OakCamera(replay="people-tracking-above-02") as oak:
     color = oak.create_camera('color')
     nn = oak.create_nn('person-detection-0200', color)
-<<<<<<< HEAD
-    nn.config_nn(aspect_ratio_resize_mode=ResizeMode.LETTERBOX)
-=======
     nn.config_nn(resize_mode=ResizeMode.LETTERBOX)
->>>>>>> d1cc2b57
     oak.visualize([color, nn], fps=True)  # 1080P -> 720P
     oak.start(blocking=True)