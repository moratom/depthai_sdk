from depthai_sdk import OakCamera, FramePacket
<<<<<<< HEAD
# from depthai_sdk.recorders.pyav_mp4_recorder import  PyAvRecorder
=======
from depthai_sdk.recorders.video_writers.av_writer import  AvWriter
>>>>>>> 12835429
from pathlib import Path

rec = AvWriter(Path('./'), 'color', 'mjpeg', fps=30)
with OakCamera() as oak:
    color = oak.create_camera('color', encode='MJPEG', fps=30)
    def save_raw_mjpeg(packet: FramePacket):
        global rec
        rec.write(packet.imgFrame)

    oak.visualize(color, scale=2/3, fps=True)
    oak.callback(color, callback=save_raw_mjpeg)
    oak.start(blocking=True)
rec.close()<|MERGE_RESOLUTION|>--- conflicted
+++ resolved
@@ -1,9 +1,6 @@
 from depthai_sdk import OakCamera, FramePacket
-<<<<<<< HEAD
-# from depthai_sdk.recorders.pyav_mp4_recorder import  PyAvRecorder
-=======
 from depthai_sdk.recorders.video_writers.av_writer import  AvWriter
->>>>>>> 12835429
+
 from pathlib import Path
 
 rec = AvWriter(Path('./'), 'color', 'mjpeg', fps=30)
